--- conflicted
+++ resolved
@@ -366,175 +366,4 @@
     protected String suiteName() {
         return getClass().getSimpleName();
     }
-<<<<<<< HEAD
-
-    protected static WasmStringTestCase testCase(String name, WasmTestCaseData data, String program) {
-        return new WasmStringTestCase(name, data, program, null, new Properties());
-    }
-
-    protected static WasmStringTestCase testCase(String name, WasmTestCaseData data, String program, WasmTestInitialization initializer, Properties options) {
-        return new WasmStringTestCase(name, data, program, initializer, options);
-    }
-
-    protected static WasmBinaryTestCase testCase(String name, WasmTestCaseData data, byte[] binary, WasmTestInitialization initializer, Properties options) {
-        return new WasmBinaryTestCase(name, data, binary, initializer, options);
-    }
-
-    protected static WasmTestCaseData expectedStdout(String expectedOutput) {
-        return new WasmTestCaseData((Value result, String output) -> Assert.assertEquals("Failure: stdout: ", expectedOutput, output));
-    }
-
-    protected static WasmTestCaseData expected(Object expectedValue) {
-        return new WasmTestCaseData((Value result, String output) -> Assert.assertEquals("Failure: result: ", expectedValue, result.as(Object.class)));
-    }
-
-    protected static WasmTestCaseData expectedFloat(float expectedValue, float delta) {
-        return new WasmTestCaseData((Value result, String output) -> Assert.assertEquals("Failure: result: ", expectedValue, result.as(Float.class), delta));
-    }
-
-    protected static WasmTestCaseData expectedDouble(double expectedValue, float delta) {
-        return new WasmTestCaseData((Value result, String output) -> Assert.assertEquals("Failure: result: ", expectedValue, result.as(Double.class), delta));
-    }
-
-    protected static WasmTestCaseData expectedThrows(String expectedErrorMessage) {
-        return new WasmTestCaseData(expectedErrorMessage);
-    }
-
-    protected Properties testOptions(String optsContent) {
-        Properties options = new Properties();
-        if (optsContent == null) {
-            return options;
-        }
-
-        try {
-            options.load(new StringReader(optsContent));
-        } catch (IOException e) {
-            throw new RuntimeException(e);
-        }
-
-        return options;
-    }
-
-    protected WasmTestInitialization testInitialization(String initContent) {
-        if (initContent == null) {
-            return null;
-        }
-
-        final String[] lines = initContent.split("\n");
-        Map<String, Long> globals = new LinkedHashMap<>();
-        Map<String, String> memory = new LinkedHashMap<>();
-        for (String line : lines) {
-            if (line.startsWith("[")) {
-                // Memory store.
-                String[] parts = line.split("=");
-                String address = parts[0].substring(1, parts[0].length() - 1);
-                String value = parts[1];
-                memory.put(address, value);
-            } else {
-                // Global store.
-                String[] parts = line.split("=");
-                String name = parts[0];
-                Long value = Long.parseLong(parts[1]);
-                globals.put(name, value);
-            }
-        }
-        return new WasmTestInitialization(globals, memory);
-    }
-
-    protected static class WasmTestInitialization implements Consumer<WasmContext>, TruffleObject {
-        private final Map<String, Long> globalValues;
-        private final Map<String, String> memoryValues;
-
-        public WasmTestInitialization(Map<String, Long> globalValues, Map<String, String> memoryValues) {
-            this.globalValues = globalValues;
-            this.memoryValues = memoryValues;
-        }
-
-        public void accept(WasmContext context) {
-            try {
-                final WasmModule module = context.modules().get("env");
-                for (Map.Entry<String, Long> entry : globalValues.entrySet()) {
-                    final String name = entry.getKey();
-                    final Long value = entry.getValue();
-                    if (!module.isLinked() || module.global(name).isMutable()) {
-                        module.writeMember(name, value);
-                    }
-                }
-                final WasmMemory memory = (WasmMemory) module.readMember("memory");
-                for (Map.Entry<String, String> entry : memoryValues.entrySet()) {
-                    final String addressGlobal = entry.getKey();
-                    final long address = getValue(addressGlobal);
-                    final String valueGlobal = entry.getValue();
-                    final long value = getValue(valueGlobal);
-                    // The memory array writes are indexed with 64-bit words.
-                    // Therefore, we need to divide the byte-based address index with 8.
-                    memory.writeArrayElement(address / 8, value);
-                }
-            } catch (UnknownIdentifierException | UnsupportedMessageException | InvalidArrayIndexException e) {
-                throw new RuntimeException(e);
-            }
-        }
-
-        private long getValue(String s) {
-            if (Character.isDigit(s.charAt(0))) {
-                return Integer.parseInt(s);
-            } else {
-                return globalValues.get(s);
-            }
-        }
-    }
-
-    protected static abstract class WasmTestCase {
-        private final String name;
-        private final WasmTestCaseData data;
-        private final WasmTestInitialization initialization;
-        private final Properties options;
-
-        WasmTestCase(String name, WasmTestCaseData data, WasmTestInitialization initialization, Properties options) {
-            this.name = name;
-            this.data = data;
-            this.initialization = initialization;
-            this.options = options;
-        }
-
-        public abstract byte[] createBinary() throws IOException, InterruptedException;
-
-        public WasmTestInitialization initialization() {
-            return initialization;
-        }
-
-        public Properties options() {
-            return options;
-        }
-    }
-
-    protected static class WasmStringTestCase extends WasmTestCase {
-        private String program;
-
-        WasmStringTestCase(String name, WasmTestCaseData data, String program, WasmTestInitialization initializer, Properties options) {
-            super(name, data, initializer, options);
-            this.program = program;
-        }
-
-        @Override
-        public byte[] createBinary() throws IOException, InterruptedException {
-            return WasmTestToolkit.compileWatString(program);
-        }
-    }
-
-    protected static class WasmBinaryTestCase extends WasmTestCase {
-        private final byte[] binary;
-
-        public WasmBinaryTestCase(String name, WasmTestCaseData data, byte[] binary, WasmTestInitialization initializer, Properties options) {
-            super(name, data, initializer, options);
-            this.binary = binary;
-        }
-
-        @Override
-        public byte[] createBinary() throws IOException, InterruptedException {
-            return binary;
-        }
-    }
-=======
->>>>>>> 5e344159
 }