--- conflicted
+++ resolved
@@ -15,19 +15,6 @@
 second native image with a `--pgo profile.iprof` flag that should be significantly
 faster. You can collect multiple profile files and add them to the image build.
 
-<<<<<<< HEAD
-1. Compile a Java program, build a native image of it with the `--pgo-instrument` option to collect the
-profiling information and run the resulting binary:
-```shell
-javac MyClass.java
-native-image --pgo-instrument MyClass
-./myclass
-```
-2. Build the second native image specifying the path to the _profile.iprof_ file containing profile-guided optimization data and run the binary:
-```shell
-native-image --pgo profile.iprof MyClass
-./myclass
-=======
 Here is how you can build an optimized native image following the first approach:
 
 1. Save this Java program that iterates over `ArrayList` using a lambda expression to an _OptimizedImage.java_ file:
@@ -60,26 +47,12 @@
 ```
 native-image --pgo profile.iprof OptimizedImage
 ./optimizedimage
->>>>>>> 5dace0c6
 ```
 
 Another approach is to collect profiles while running your
 application in just-in-time mode and then use this information to generate
 a highly-optimized native binary.
 
-<<<<<<< HEAD
-1. Run a Java program in JIT mode with a `-Dgraal.PGOInstrument` flag to gather the profiling information:
-```shell
-java -Dgraal.PGOInstrument=myclass.iprof MyClass
-```
-2. Use the collected data to generate a native image:
-```shell
-native-image --pgo=myclass.iprof MyClass
-```
-3. Run the resulting binary:
-```shell
-./myclass
-=======
 Taking the above Java program, here is how you can build an optimized native image following the second approach:
 
 1. Compile _OptimizedImage.java_ and run it on the JVM with a `-Dgraal.PGOInstrument` flag to gather the profiling information:
@@ -91,5 +64,4 @@
 ```
 native-image --pgo=optimizedimage.iprof OptimizedImage
 ./optimizedimage
->>>>>>> 5dace0c6
 ```