/*
 * Copyright (c) 2020, 2022, Oracle and/or its affiliates. All rights reserved.
 * DO NOT ALTER OR REMOVE COPYRIGHT NOTICES OR THIS FILE HEADER.
 *
 * This code is free software; you can redistribute it and/or modify it
 * under the terms of the GNU General Public License version 2 only, as
 * published by the Free Software Foundation.  Oracle designates this
 * particular file as subject to the "Classpath" exception as provided
 * by Oracle in the LICENSE file that accompanied this code.
 *
 * This code is distributed in the hope that it will be useful, but WITHOUT
 * ANY WARRANTY; without even the implied warranty of MERCHANTABILITY or
 * FITNESS FOR A PARTICULAR PURPOSE.  See the GNU General Public License
 * version 2 for more details (a copy is included in the LICENSE file that
 * accompanied this code).
 *
 * You should have received a copy of the GNU General Public License version
 * 2 along with this work; if not, write to the Free Software Foundation,
 * Inc., 51 Franklin St, Fifth Floor, Boston, MA 02110-1301 USA.
 *
 * Please contact Oracle, 500 Oracle Parkway, Redwood Shores, CA 94065 USA
 * or visit www.oracle.com if you need additional information or have any
 * questions.
 */
package com.oracle.svm.core.jfr;

import java.util.function.BooleanSupplier;

import org.graalvm.nativeimage.Platform;
import org.graalvm.nativeimage.Platforms;

import com.oracle.svm.core.Uninterruptible;
import com.oracle.svm.core.annotate.TargetClass;
import com.oracle.svm.core.jdk.JDK17OrEarlier;
import com.oracle.svm.util.ReflectionUtil;

/**
 * The event IDs depend on the metadata.xml and therefore vary between JDK versions.
 */
<<<<<<< HEAD
public final class JfrEvent {
    public static final JfrEvent ThreadStart = create("jdk.ThreadStart");
    public static final JfrEvent ThreadEnd = create("jdk.ThreadEnd");
    public static final JfrEvent DataLoss = create("jdk.DataLoss");
    public static final JfrEvent ClassLoadingStatistics = create("jdk.ClassLoadingStatistics");
    public static final JfrEvent InitialEnvironmentVariable = create("jdk.InitialEnvironmentVariable");
    public static final JfrEvent InitialSystemProperty = create("jdk.InitialSystemProperty");
    public static final JfrEvent JavaThreadStatistics = create("jdk.JavaThreadStatistics");
    public static final JfrEvent JVMInformation = create("jdk.JVMInformation");
    public static final JfrEvent OSInformation = create("jdk.OSInformation");
    public static final JfrEvent PhysicalMemory = create("jdk.PhysicalMemory");
    public static final JfrEvent ExecutionSample = create("jdk.ExecutionSample");
    public static final JfrEvent NativeMethodSample = create("jdk.NativeMethodSample");
    public static final JfrEvent GarbageCollection = create("jdk.GarbageCollection");
    public static final JfrEvent GCPhasePauseEvent = create("jdk.GCPhasePause");
    public static final JfrEvent GCPhasePauseLevel1Event = create("jdk.GCPhasePauseLevel1");
    public static final JfrEvent GCPhasePauseLevel2Event = create("jdk.GCPhasePauseLevel2");
    public static final JfrEvent GCPhasePauseLevel3Event = create("jdk.GCPhasePauseLevel3");
    public static final JfrEvent GCPhasePauseLevel4Event = create("jdk.GCPhasePauseLevel4");
    public static final JfrEvent SafepointBegin = create("jdk.SafepointBegin");
    public static final JfrEvent SafepointEnd = create("jdk.SafepointEnd");
    public static final JfrEvent ExecuteVMOperation = create("jdk.ExecuteVMOperation");
    public static final JfrEvent JavaMonitorEnter = create("jdk.JavaMonitorEnter");
    public static final JfrEvent ThreadSleep = create("jdk.ThreadSleep", JDK17OrEarlier.class);
    public static final JfrEvent JavaMonitorWait = create("jdk.JavaMonitorWait");
=======
public enum JfrEvent {
    ThreadStart("jdk.ThreadStart"),
    ThreadEnd("jdk.ThreadEnd"),
    DataLoss("jdk.DataLoss"),
    ClassLoadingStatistics("jdk.ClassLoadingStatistics"),
    InitialEnvironmentVariable("jdk.InitialEnvironmentVariable"),
    InitialSystemProperty("jdk.InitialSystemProperty"),
    JavaThreadStatistics("jdk.JavaThreadStatistics"),
    JVMInformation("jdk.JVMInformation"),
    OSInformation("jdk.OSInformation"),
    PhysicalMemory("jdk.PhysicalMemory"),
    ExecutionSample("jdk.ExecutionSample"),
    NativeMethodSample("jdk.NativeMethodSample"),
    GarbageCollection("jdk.GarbageCollection"),
    GCPhasePauseEvent("jdk.GCPhasePause"),
    GCPhasePauseLevel1Event("jdk.GCPhasePauseLevel1"),
    GCPhasePauseLevel2Event("jdk.GCPhasePauseLevel2"),
    GCPhasePauseLevel3Event("jdk.GCPhasePauseLevel3"),
    GCPhasePauseLevel4Event("jdk.GCPhasePauseLevel4"),
    SafepointBegin("jdk.SafepointBegin"),
    SafepointEnd("jdk.SafepointEnd"),
    ExecuteVMOperation("jdk.ExecuteVMOperation"),
    JavaMonitorEnter("jdk.JavaMonitorEnter"),
    ThreadSleep("jdk.ThreadSleep"),
    ThreadPark("jdk.ThreadPark"),
    JavaMonitorWait("jdk.JavaMonitorWait");
>>>>>>> 1c6a8c32

    private final long id;

    @Platforms(Platform.HOSTED_ONLY.class)
    private static JfrEvent create(String name) {
        return create(name, TargetClass.AlwaysIncluded.class);
    }

    @Platforms(Platform.HOSTED_ONLY.class)
    private static JfrEvent create(String name, Class<? extends BooleanSupplier> onlyWith) {
        BooleanSupplier onlyWithProvider = ReflectionUtil.newInstance(onlyWith);
        if (onlyWithProvider.getAsBoolean()) {
            return new JfrEvent(name);
        } else {
            return null;
        }
    }

    @Platforms(Platform.HOSTED_ONLY.class)
    private JfrEvent(String name) {
        this.id = JfrMetadataTypeLibrary.lookupPlatformEvent(name);
    }

    @Uninterruptible(reason = "Called from uninterruptible code.", mayBeInlined = true)
    public long getId() {
        return id;
    }
}<|MERGE_RESOLUTION|>--- conflicted
+++ resolved
@@ -37,7 +37,6 @@
 /**
  * The event IDs depend on the metadata.xml and therefore vary between JDK versions.
  */
-<<<<<<< HEAD
 public final class JfrEvent {
     public static final JfrEvent ThreadStart = create("jdk.ThreadStart");
     public static final JfrEvent ThreadEnd = create("jdk.ThreadEnd");
@@ -62,35 +61,8 @@
     public static final JfrEvent ExecuteVMOperation = create("jdk.ExecuteVMOperation");
     public static final JfrEvent JavaMonitorEnter = create("jdk.JavaMonitorEnter");
     public static final JfrEvent ThreadSleep = create("jdk.ThreadSleep", JDK17OrEarlier.class);
+    public static final JfrEvent ThreadPark = create("jdk.ThreadPark");
     public static final JfrEvent JavaMonitorWait = create("jdk.JavaMonitorWait");
-=======
-public enum JfrEvent {
-    ThreadStart("jdk.ThreadStart"),
-    ThreadEnd("jdk.ThreadEnd"),
-    DataLoss("jdk.DataLoss"),
-    ClassLoadingStatistics("jdk.ClassLoadingStatistics"),
-    InitialEnvironmentVariable("jdk.InitialEnvironmentVariable"),
-    InitialSystemProperty("jdk.InitialSystemProperty"),
-    JavaThreadStatistics("jdk.JavaThreadStatistics"),
-    JVMInformation("jdk.JVMInformation"),
-    OSInformation("jdk.OSInformation"),
-    PhysicalMemory("jdk.PhysicalMemory"),
-    ExecutionSample("jdk.ExecutionSample"),
-    NativeMethodSample("jdk.NativeMethodSample"),
-    GarbageCollection("jdk.GarbageCollection"),
-    GCPhasePauseEvent("jdk.GCPhasePause"),
-    GCPhasePauseLevel1Event("jdk.GCPhasePauseLevel1"),
-    GCPhasePauseLevel2Event("jdk.GCPhasePauseLevel2"),
-    GCPhasePauseLevel3Event("jdk.GCPhasePauseLevel3"),
-    GCPhasePauseLevel4Event("jdk.GCPhasePauseLevel4"),
-    SafepointBegin("jdk.SafepointBegin"),
-    SafepointEnd("jdk.SafepointEnd"),
-    ExecuteVMOperation("jdk.ExecuteVMOperation"),
-    JavaMonitorEnter("jdk.JavaMonitorEnter"),
-    ThreadSleep("jdk.ThreadSleep"),
-    ThreadPark("jdk.ThreadPark"),
-    JavaMonitorWait("jdk.JavaMonitorWait");
->>>>>>> 1c6a8c32
 
     private final long id;
 
