/*
 * Copyright (c) 2020, 2021, Oracle and/or its affiliates. All rights reserved.
 * DO NOT ALTER OR REMOVE COPYRIGHT NOTICES OR THIS FILE HEADER.
 *
 * This code is free software; you can redistribute it and/or modify it
 * under the terms of the GNU General Public License version 2 only, as
 * published by the Free Software Foundation.  Oracle designates this
 * particular file as subject to the "Classpath" exception as provided
 * by Oracle in the LICENSE file that accompanied this code.
 *
 * This code is distributed in the hope that it will be useful, but WITHOUT
 * ANY WARRANTY; without even the implied warranty of MERCHANTABILITY or
 * FITNESS FOR A PARTICULAR PURPOSE.  See the GNU General Public License
 * version 2 for more details (a copy is included in the LICENSE file that
 * accompanied this code).
 *
 * You should have received a copy of the GNU General Public License version
 * 2 along with this work; if not, write to the Free Software Foundation,
 * Inc., 51 Franklin St, Fifth Floor, Boston, MA 02110-1301 USA.
 *
 * Please contact Oracle, 500 Oracle Parkway, Redwood Shores, CA 94065 USA
 * or visit www.oracle.com if you need additional information or have any
 * questions.
 */
package com.oracle.svm.core.jfr;

import org.graalvm.compiler.serviceprovider.JavaVersionUtil;
import org.graalvm.nativeimage.CurrentIsolate;
import org.graalvm.nativeimage.IsolateThread;
import org.graalvm.nativeimage.Platform;
import org.graalvm.nativeimage.Platforms;
import org.graalvm.nativeimage.StackValue;
import org.graalvm.word.UnsignedWord;
import org.graalvm.word.WordFactory;

import com.oracle.svm.core.Uninterruptible;
import com.oracle.svm.core.UnmanagedMemoryUtil;
import com.oracle.svm.core.jfr.events.ThreadEndEvent;
import com.oracle.svm.core.jfr.events.ThreadStartEvent;
import com.oracle.svm.core.sampler.SamplerBuffer;
import com.oracle.svm.core.sampler.SamplerSampleWriterData;
import com.oracle.svm.core.thread.ThreadListener;
import com.oracle.svm.core.thread.VMOperation;
import com.oracle.svm.core.threadlocal.FastThreadLocalFactory;
import com.oracle.svm.core.threadlocal.FastThreadLocalLong;
import com.oracle.svm.core.threadlocal.FastThreadLocalObject;
import com.oracle.svm.core.threadlocal.FastThreadLocalWord;
<<<<<<< HEAD
import com.oracle.svm.core.threadlocal.FastThreadLocalInt;
import com.oracle.svm.core.util.VMError;
=======
>>>>>>> 74db4491

import com.oracle.svm.core.jfr.JfrBufferNodeLinkedList.JfrBufferNode;

/**
 * This class holds various JFR-specific thread local values.
 *
 * Each thread uses both a Java and a native {@link JfrBuffer}:
 * <ul>
 * <li>The Java buffer is accessed by JFR events that are implemented as Java classes and written
 * using {@code EventWriter}.</li>
 * <li>The native buffer is accessed when {@link JfrNativeEventWriter} is used to write an
 * event.</li>
 * </ul>
 *
 * It is necessary to have separate buffers as a native JFR event (e.g., a GC or an allocation)
 * could otherwise destroy a Java-level JFR event. All methods that access a {@link JfrBuffer} must
 * be uninterruptible to avoid races with JFR code that is executed at a safepoint (such code may
 * access and modify the buffers of other threads).
 *
 * Additionally, each thread may store stack trace data in a {@link SamplerBuffer}. This buffer is
 * used for both JFR stack traces and JFR sampling. All methods that access a {@link SamplerBuffer}
 * must be uninterruptible to avoid races with JFR code that is executed at a safepoint (such code
 * may access and modify the buffers of other threads). Sometimes, it is additionally necessary to
 * disable sampling temporarily to avoid that the sampler modifies the buffer unexpectedly.
 */
public class JfrThreadLocal implements ThreadListener {
    /* Event-related thread-locals. */
    private static final FastThreadLocalObject<Target_jdk_jfr_internal_EventWriter> javaEventWriter = FastThreadLocalFactory.createObject(Target_jdk_jfr_internal_EventWriter.class,
                    "JfrThreadLocal.javaEventWriter");
    private static final FastThreadLocalWord<JfrBufferNode> javaBufferNode = FastThreadLocalFactory.createWord("JfrThreadLocal.javaBufferNode");
    private static final FastThreadLocalWord<JfrBufferNode> nativeBufferNode = FastThreadLocalFactory.createWord("JfrThreadLocal.nativeBufferNode");
    private static final FastThreadLocalWord<UnsignedWord> dataLost = FastThreadLocalFactory.createWord("JfrThreadLocal.dataLost");
<<<<<<< HEAD
    private static final FastThreadLocalLong threadId = FastThreadLocalFactory.createLong("JfrThreadLocal.threadId");
    private static final FastThreadLocalLong parentThreadId = FastThreadLocalFactory.createLong("JfrThreadLocal.parentThreadId");
    private static final FastThreadLocalInt excluded = FastThreadLocalFactory.createInt("JfrThreadLocal.excluded");
=======

    /* Stacktrace-related thread-locals. */
    private static final FastThreadLocalWord<SamplerBuffer> samplerBuffer = FastThreadLocalFactory.createWord("JfrThreadLocal.samplerBuffer");
    private static final FastThreadLocalLong missedSamples = FastThreadLocalFactory.createLong("JfrThreadLocal.missedSamples");
    private static final FastThreadLocalLong unparseableStacks = FastThreadLocalFactory.createLong("JfrThreadLocal.unparseableStacks");
    private static final FastThreadLocalWord<SamplerSampleWriterData> samplerWriterData = FastThreadLocalFactory.createWord("JfrThreadLocal.samplerWriterData");
>>>>>>> 74db4491

    private long threadLocalBufferSize;
    private static JfrBufferNodeLinkedList javaBufferList = null;
    private static JfrBufferNodeLinkedList nativeBufferList = null;

    @Uninterruptible(reason = "Called from uninterruptible code.")
    public static JfrBufferNodeLinkedList getNativeBufferList() {
        return nativeBufferList;
    }

    @Uninterruptible(reason = "Called from uninterruptible code.")
    public static JfrBufferNodeLinkedList getJavaBufferList() {
        return javaBufferList;
    }

    @Platforms(Platform.HOSTED_ONLY.class)
    public JfrThreadLocal() {
    }

    public void initialize(long bufferSize) {
        this.threadLocalBufferSize = bufferSize;
        initializeBufferLists();
    }

    public static synchronized void initializeBufferLists() {
        if (javaBufferList == null) {
            javaBufferList = new JfrBufferNodeLinkedList();
        }
        if (nativeBufferList == null) {
            nativeBufferList = new JfrBufferNodeLinkedList();
        }
    }

    @Uninterruptible(reason = "Only uninterruptible code may be executed before the thread is fully started.")
    @Override
<<<<<<< HEAD
    public void beforeThreadRun(IsolateThread isolateThread, Thread javaThread) {
        // We copy the thread id to a thread-local in the IsolateThread. This is necessary so that
        // we are always able to access that value without having to go through a heap-allocated
        // Java object.
        Target_java_lang_Thread t = SubstrateUtil.cast(javaThread, Target_java_lang_Thread.class);
        threadId.set(isolateThread, t.getId());
        parentThreadId.set(isolateThread, JavaThreads.getParentThreadId(javaThread));
        excluded.set(0);

        SubstrateJVM.getThreadRepo().registerThread(javaThread);

        // Emit ThreadStart event before thread.run().
        ThreadStartEvent.emit(isolateThread);

        // Register ExecutionSampleEvent after ThreadStart event and before thread.run().
        ExecutionSampleEvent.tryToRegisterExecutionSampleEventCallback();
=======
    public void beforeThreadStart(IsolateThread isolateThread, Thread javaThread) {
        if (SubstrateJVM.get().isRecording()) {
            SubstrateJVM.getThreadRepo().registerThread(javaThread);
            ThreadStartEvent.emit(javaThread);
        }
>>>>>>> 74db4491
    }

    @Uninterruptible(reason = "Only uninterruptible code may be executed after Thread.exit.")
    @Override
    public void afterThreadExit(IsolateThread isolateThread, Thread javaThread) {
<<<<<<< HEAD
        // Emit ThreadEnd event after thread.run() finishes.
        ThreadEndEvent.emit(isolateThread);
        JfrBufferNode jbn = javaBufferNode.get(isolateThread);
        JfrBufferNode nbn = nativeBufferNode.get(isolateThread);

        if (jbn.isNonNull()) {
            if (getJavaBufferList().lockSection(jbn)) {
                JfrBuffer jb = jbn.getValue();
                assert jb.isNonNull() && jbn.getAlive();

                if (SubstrateJVM.isRecording()) {
                    if (jb.isNonNull()) {
                        flush(jb, WordFactory.unsigned(0), 0);
                    }
                }
                getJavaBufferList().removeNode(jbn, false); // also releases locks
            } else {
                jbn.setAlive(false);
=======
        if (SubstrateJVM.get().isRecording()) {
            ThreadEndEvent.emit(javaThread);
            stopRecording(isolateThread, true);
        }
    }

    @Uninterruptible(reason = "Accesses various JFR buffers.")
    public static void stopRecording(IsolateThread isolateThread, boolean flushBuffers) {
        /* Flush event buffers. From this point onwards, no further JFR events may be emitted. */
        if (flushBuffers) {
            JfrBuffer jb = javaBuffer.get(isolateThread);
            if (jb.isNonNull()) {
                flush(jb, WordFactory.unsigned(0), 0);
>>>>>>> 74db4491
            }

        }

        if (nbn.isNonNull()) {
            if (getNativeBufferList().lockSection(nbn)) {
                JfrBuffer nb = nbn.getValue();
                assert nb.isNonNull() && nbn.getAlive();
                if (SubstrateJVM.isRecording()) {
                    if (nb.isNonNull()) {
                        flush(nb, WordFactory.unsigned(0), 0);
                    }
                }
                getNativeBufferList().removeNode(nbn, false);
            } else {
                nbn.setAlive(false);
            }
        }

        /* Clear event-related thread-locals. */
        dataLost.set(isolateThread, WordFactory.unsigned(0));
        javaEventWriter.set(isolateThread, null);
<<<<<<< HEAD
        javaBufferNode.set(isolateThread, WordFactory.nullPointer());
        nativeBufferNode.set(isolateThread, WordFactory.nullPointer());
    }
=======

        freeBuffer(javaBuffer.get(isolateThread));
        javaBuffer.set(isolateThread, WordFactory.nullPointer());

        freeBuffer(nativeBuffer.get(isolateThread));
        nativeBuffer.set(isolateThread, WordFactory.nullPointer());
>>>>>>> 74db4491

        /* Clear stacktrace-related thread-locals. */
        missedSamples.set(isolateThread, 0);
        unparseableStacks.set(isolateThread, 0);
        assert samplerWriterData.get(isolateThread).isNull();

        SamplerBuffer buffer = samplerBuffer.get(isolateThread);
        if (buffer.isNonNull()) {
            SubstrateJVM.getSamplerBufferPool().pushFullBuffer(buffer);
            samplerBuffer.set(isolateThread, WordFactory.nullPointer());
        }
    }

    @Uninterruptible(reason = "Called from uninterruptible code.", mayBeInlined = true)
    public long getThreadLocalBufferSize() {
        return threadLocalBufferSize;
    }

    public Target_jdk_jfr_internal_EventWriter getEventWriter() {
        return javaEventWriter.get();
    }

    /**
     * If a safepoint happens in this method, the state that another thread can see is always
     * sufficiently consistent as the JFR buffer is still empty. So, this method does not need to be
     * uninterruptible.
     */
    public Target_jdk_jfr_internal_EventWriter newEventWriter() {
        assert javaEventWriter.get() == null;
        assert javaBufferNode.get().isNull();

        JfrBuffer buffer = getJavaBuffer();
        if (buffer.isNull()) {
            throw new OutOfMemoryError("OOME for thread local buffer");
        }

        assert JfrBufferAccess.isEmpty(buffer) : "a fresh JFR buffer must be empty";
        long startPos = buffer.getPos().rawValue();
        long maxPos = JfrBufferAccess.getDataEnd(buffer).rawValue();
        long addressOfPos = JfrBufferAccess.getAddressOfPos(buffer).rawValue();
        long jfrThreadId = SubstrateJVM.getCurrentThreadId();
        Target_jdk_jfr_internal_EventWriter result;
        if (JavaVersionUtil.JAVA_SPEC >= 19) {
            result = new Target_jdk_jfr_internal_EventWriter(startPos, maxPos, addressOfPos, jfrThreadId, true, false);
        } else {
            result = new Target_jdk_jfr_internal_EventWriter(startPos, maxPos, addressOfPos, jfrThreadId, true);
        }
        javaEventWriter.set(result);

        return result;
    }

    @Uninterruptible(reason = "Accesses a JFR buffer.")
    private static UnsignedWord getHeaderSize() {
        return com.oracle.svm.core.util.UnsignedUtils.roundUp(org.graalvm.nativeimage.c.struct.SizeOf.unsigned(JfrBufferNode.class),
                        WordFactory.unsigned(com.oracle.svm.core.config.ConfigurationValues.getTarget().wordSize));
    }

    @Uninterruptible(reason = "Called from uninterruptible code.")
    private static JfrBufferNode allocate(com.oracle.svm.core.jfr.JfrBuffer buffer) {
        JfrBufferNode node = org.graalvm.nativeimage.ImageSingletons.lookup(org.graalvm.nativeimage.impl.UnmanagedMemorySupport.class).malloc(getHeaderSize());
        VMError.guarantee(node.isNonNull());
        node.setValue(buffer);
        node.setAlive(true);
        return node;
    }

    @Uninterruptible(reason = "Accesses a JFR buffer.")
    public JfrBuffer getJavaBuffer() {
<<<<<<< HEAD
        VMError.guarantee(threadId.get() > 0, "Thread local JFR data must be initialized");
        JfrBufferNode result = javaBufferNode.get();
=======
        JfrBuffer result = javaBuffer.get();
>>>>>>> 74db4491
        if (result.isNull()) {
            JfrBuffer buffer = JfrBufferAccess.allocate(WordFactory.unsigned(threadLocalBufferSize), JfrBufferType.THREAD_LOCAL_JAVA);
            result = JfrBufferNodeLinkedList.createNode(buffer, CurrentIsolate.getCurrentThread());
            javaBufferNode.set(result);
            javaBufferList.addNode(result);
        }
        return result.getValue();
    }

    @Uninterruptible(reason = "Accesses a JFR buffer.", callerMustBe = true)
    public JfrBuffer getNativeBuffer() {
<<<<<<< HEAD
        VMError.guarantee(threadId.get() > 0, "Thread local JFR data must be initialized");
        JfrBufferNode result = nativeBufferNode.get();
=======
        JfrBuffer result = nativeBuffer.get();
>>>>>>> 74db4491
        if (result.isNull()) {
            JfrBuffer buffer = JfrBufferAccess.allocate(WordFactory.unsigned(threadLocalBufferSize), JfrBufferType.THREAD_LOCAL_NATIVE);
            result = JfrBufferNodeLinkedList.createNode(buffer, CurrentIsolate.getCurrentThread());
            nativeBufferNode.set(result);
            nativeBufferList.addNode(result);
        }
        return result.getValue();
    }

    @Uninterruptible(reason = "Accesses a JFR buffer.", callerMustBe = true)
    public static JfrBuffer getJavaBuffer(IsolateThread thread) {
<<<<<<< HEAD
        assert (VMOperation.isInProgressAtSafepoint());
        JfrBufferNode result = javaBufferNode.get(thread);
        return result.getValue();
=======
        assert VMOperation.isInProgressAtSafepoint();
        return javaBuffer.get(thread);
>>>>>>> 74db4491
    }

    @Uninterruptible(reason = "Accesses a JFR buffer.", callerMustBe = true)
    public static JfrBuffer getNativeBuffer(IsolateThread thread) {
<<<<<<< HEAD
        assert (VMOperation.isInProgressAtSafepoint());
        JfrBufferNode result = nativeBufferNode.get(thread);
        return result.getValue();
=======
        assert VMOperation.isInProgressAtSafepoint();
        return nativeBuffer.get(thread);
>>>>>>> 74db4491
    }

    @Uninterruptible(reason = "Called from uninterruptible code.", mayBeInlined = true)
    public static void notifyEventWriter(IsolateThread thread) {
        if (javaEventWriter.get(thread) != null) {
            javaEventWriter.get(thread).notified = true;
        }
    }

    @Uninterruptible(reason = "Epoch must not change while in this method.")
    private static boolean acquireBufferWithRetry(JfrBuffer buffer) {
        for (int retry = 0; retry < 100000; retry++) {
            if (JfrBufferAccess.acquire(buffer)) {
                return true;
            }
        }
        return false;
    }

    @Uninterruptible(reason = "Accesses a JFR buffer.")
    public static JfrBuffer flush(JfrBuffer threadLocalBuffer, UnsignedWord uncommitted, int requested) {
        VMError.guarantee(threadLocalBuffer.isNonNull(), "TLB cannot be null if promoting.");
        VMError.guarantee(!VMOperation.isInProgressAtSafepoint(), "Should not be promoting if at safepoint. ");

        // Needed for race between streaming flush and promotion
        if (!acquireBufferWithRetry(threadLocalBuffer)) {
            return WordFactory.nullPointer();
        }

        UnsignedWord unflushedSize = JfrBufferAccess.getUnflushedSize(threadLocalBuffer);
        if (unflushedSize.aboveThan(0)) {
            JfrGlobalMemory globalMemory = SubstrateJVM.getGlobalMemory();
            if (!globalMemory.write(threadLocalBuffer, unflushedSize)) {
                JfrBufferAccess.reinitialize(threadLocalBuffer);
                writeDataLoss(threadLocalBuffer, unflushedSize);
                JfrBufferAccess.release(threadLocalBuffer);
                return WordFactory.nullPointer();
            }
        }

        if (uncommitted.aboveThan(0)) {
            /* Copy all uncommitted memory to the start of the thread local buffer. */
            assert JfrBufferAccess.getDataStart(threadLocalBuffer).add(uncommitted).belowOrEqual(JfrBufferAccess.getDataEnd(threadLocalBuffer));
            UnmanagedMemoryUtil.copy(threadLocalBuffer.getPos(), JfrBufferAccess.getDataStart(threadLocalBuffer), uncommitted);
        }
        JfrBufferAccess.reinitialize(threadLocalBuffer);
        assert JfrBufferAccess.getUnflushedSize(threadLocalBuffer).equal(0);
        if (threadLocalBuffer.getSize().aboveOrEqual(uncommitted.add(requested))) {
            JfrBufferAccess.release(threadLocalBuffer);
            return threadLocalBuffer;
        }
        JfrBufferAccess.release(threadLocalBuffer);
        return WordFactory.nullPointer();
    }

    @Uninterruptible(reason = "Accesses a JFR buffer.")
    private static void writeDataLoss(JfrBuffer buffer, UnsignedWord unflushedSize) {
        assert buffer.isNonNull();
        assert unflushedSize.aboveThan(0);
        UnsignedWord totalDataLoss = increaseDataLost(unflushedSize);
        if (JfrEvent.DataLoss.shouldEmit()) {
            JfrNativeEventWriterData data = StackValue.get(JfrNativeEventWriterData.class);
            JfrNativeEventWriterDataAccess.initialize(data, buffer);

            JfrNativeEventWriter.beginSmallEvent(data, JfrEvent.DataLoss);
            JfrNativeEventWriter.putLong(data, JfrTicks.elapsedTicks());
            JfrNativeEventWriter.putLong(data, unflushedSize.rawValue());
            JfrNativeEventWriter.putLong(data, totalDataLoss.rawValue());
            JfrNativeEventWriter.endSmallEvent(data);
        }
    }

    @Uninterruptible(reason = "Called from uninterruptible code.", mayBeInlined = true)
    private static UnsignedWord increaseDataLost(UnsignedWord delta) {
        UnsignedWord result = dataLost.get().add(delta);
        dataLost.set(result);
        return result;
    }

    @Uninterruptible(reason = "Accesses a JFR buffer.")
    private static void freeBuffer(JfrBuffer buffer) {
        JfrBufferAccess.free(buffer);
    }

<<<<<<< HEAD
    public void teardown() {
        JfrBufferNodeLinkedList nativeBuffers = getNativeBufferList();
        if (nativeBuffers != null) {
            nativeBuffers.teardown();
        }
        JfrBufferNodeLinkedList javaBuffers = getJavaBufferList();
        if (javaBuffers != null) {
            javaBuffers.teardown();
        }
    }

    public void exclude(Thread thread) {
        if (!thread.equals(Thread.currentThread())) {
            return;
        }
        IsolateThread currentIsolateThread = CurrentIsolate.getCurrentThread();
        excluded.set(currentIsolateThread, 1);

        if (javaEventWriter.get(currentIsolateThread) != null && JavaVersionUtil.JAVA_SPEC >= 19) {
            javaEventWriter.get(currentIsolateThread).excluded = true;
        }
    }

    public void include(Thread thread) {
        if (!thread.equals(Thread.currentThread())) {
            return;
        }
        IsolateThread currentIsolateThread = CurrentIsolate.getCurrentThread();

        excluded.set(currentIsolateThread, 0);

        if (javaEventWriter.get(currentIsolateThread) != null && JavaVersionUtil.JAVA_SPEC >= 19) {
            javaEventWriter.get(currentIsolateThread).excluded = false;
        }
    }

    @Uninterruptible(reason = "Called from uninterruptible code.")
    public boolean isCurrentThreadExcluded() {
        return excluded.get() == 1 ? true : false;
=======
    @Uninterruptible(reason = "Accesses a sampler buffer.", callerMustBe = true)
    public static SamplerBuffer getSamplerBuffer() {
        return getSamplerBuffer(CurrentIsolate.getCurrentThread());
    }

    @Uninterruptible(reason = "Accesses a sampler buffer.", callerMustBe = true)
    public static SamplerBuffer getSamplerBuffer(IsolateThread thread) {
        assert CurrentIsolate.getCurrentThread() == thread || VMOperation.isInProgressAtSafepoint();
        return samplerBuffer.get(thread);
    }

    @Uninterruptible(reason = "Called from uninterruptible code.", mayBeInlined = true)
    public static void setSamplerBuffer(SamplerBuffer buffer) {
        samplerBuffer.set(buffer);
    }

    @Uninterruptible(reason = "Called from uninterruptible code.", mayBeInlined = true)
    public static void increaseMissedSamples() {
        missedSamples.set(getMissedSamples() + 1);
    }

    @Uninterruptible(reason = "Called from uninterruptible code.", mayBeInlined = true)
    public static long getMissedSamples() {
        return missedSamples.get();
    }

    @Uninterruptible(reason = "Called from uninterruptible code.", mayBeInlined = true)
    public static void increaseUnparseableStacks() {
        unparseableStacks.set(getUnparseableStacks() + 1);
    }

    @Uninterruptible(reason = "Called from uninterruptible code.", mayBeInlined = true)
    public static long getUnparseableStacks() {
        return unparseableStacks.get();
    }

    @Uninterruptible(reason = "Called from uninterruptible code.", mayBeInlined = true)
    public static void setSamplerWriterData(SamplerSampleWriterData data) {
        assert samplerWriterData.get().isNull() || data.isNull();
        samplerWriterData.set(data);
    }

    @Uninterruptible(reason = "Called from uninterruptible code.", mayBeInlined = true)
    public static SamplerSampleWriterData getSamplerWriterData() {
        return samplerWriterData.get();
>>>>>>> 74db4491
    }
}<|MERGE_RESOLUTION|>--- conflicted
+++ resolved
@@ -45,11 +45,9 @@
 import com.oracle.svm.core.threadlocal.FastThreadLocalLong;
 import com.oracle.svm.core.threadlocal.FastThreadLocalObject;
 import com.oracle.svm.core.threadlocal.FastThreadLocalWord;
-<<<<<<< HEAD
 import com.oracle.svm.core.threadlocal.FastThreadLocalInt;
 import com.oracle.svm.core.util.VMError;
-=======
->>>>>>> 74db4491
+
 
 import com.oracle.svm.core.jfr.JfrBufferNodeLinkedList.JfrBufferNode;
 
@@ -82,18 +80,14 @@
     private static final FastThreadLocalWord<JfrBufferNode> javaBufferNode = FastThreadLocalFactory.createWord("JfrThreadLocal.javaBufferNode");
     private static final FastThreadLocalWord<JfrBufferNode> nativeBufferNode = FastThreadLocalFactory.createWord("JfrThreadLocal.nativeBufferNode");
     private static final FastThreadLocalWord<UnsignedWord> dataLost = FastThreadLocalFactory.createWord("JfrThreadLocal.dataLost");
-<<<<<<< HEAD
     private static final FastThreadLocalLong threadId = FastThreadLocalFactory.createLong("JfrThreadLocal.threadId");
-    private static final FastThreadLocalLong parentThreadId = FastThreadLocalFactory.createLong("JfrThreadLocal.parentThreadId");
     private static final FastThreadLocalInt excluded = FastThreadLocalFactory.createInt("JfrThreadLocal.excluded");
-=======
 
     /* Stacktrace-related thread-locals. */
     private static final FastThreadLocalWord<SamplerBuffer> samplerBuffer = FastThreadLocalFactory.createWord("JfrThreadLocal.samplerBuffer");
     private static final FastThreadLocalLong missedSamples = FastThreadLocalFactory.createLong("JfrThreadLocal.missedSamples");
     private static final FastThreadLocalLong unparseableStacks = FastThreadLocalFactory.createLong("JfrThreadLocal.unparseableStacks");
     private static final FastThreadLocalWord<SamplerSampleWriterData> samplerWriterData = FastThreadLocalFactory.createWord("JfrThreadLocal.samplerWriterData");
->>>>>>> 74db4491
 
     private long threadLocalBufferSize;
     private static JfrBufferNodeLinkedList javaBufferList = null;
@@ -129,42 +123,31 @@
 
     @Uninterruptible(reason = "Only uninterruptible code may be executed before the thread is fully started.")
     @Override
-<<<<<<< HEAD
-    public void beforeThreadRun(IsolateThread isolateThread, Thread javaThread) {
-        // We copy the thread id to a thread-local in the IsolateThread. This is necessary so that
-        // we are always able to access that value without having to go through a heap-allocated
-        // Java object.
-        Target_java_lang_Thread t = SubstrateUtil.cast(javaThread, Target_java_lang_Thread.class);
-        threadId.set(isolateThread, t.getId());
-        parentThreadId.set(isolateThread, JavaThreads.getParentThreadId(javaThread));
-        excluded.set(0);
-
-        SubstrateJVM.getThreadRepo().registerThread(javaThread);
-
-        // Emit ThreadStart event before thread.run().
-        ThreadStartEvent.emit(isolateThread);
-
-        // Register ExecutionSampleEvent after ThreadStart event and before thread.run().
-        ExecutionSampleEvent.tryToRegisterExecutionSampleEventCallback();
-=======
+
     public void beforeThreadStart(IsolateThread isolateThread, Thread javaThread) {
         if (SubstrateJVM.get().isRecording()) {
             SubstrateJVM.getThreadRepo().registerThread(javaThread);
             ThreadStartEvent.emit(javaThread);
         }
->>>>>>> 74db4491
     }
 
     @Uninterruptible(reason = "Only uninterruptible code may be executed after Thread.exit.")
     @Override
     public void afterThreadExit(IsolateThread isolateThread, Thread javaThread) {
-<<<<<<< HEAD
-        // Emit ThreadEnd event after thread.run() finishes.
-        ThreadEndEvent.emit(isolateThread);
+        if (SubstrateJVM.get().isRecording()) {
+            ThreadEndEvent.emit(javaThread);
+            stopRecording(isolateThread, true);
+        }
+    }
+
+    @Uninterruptible(reason = "Accesses various JFR buffers.")
+    public static void stopRecording(IsolateThread isolateThread, boolean flushBuffers) {
+        /* Flush event buffers. From this point onwards, no further JFR events may be emitted. */
+
         JfrBufferNode jbn = javaBufferNode.get(isolateThread);
         JfrBufferNode nbn = nativeBufferNode.get(isolateThread);
 
-        if (jbn.isNonNull()) {
+        if (jbn.isNonNull()&& flushBuffers) {
             if (getJavaBufferList().lockSection(jbn)) {
                 JfrBuffer jb = jbn.getValue();
                 assert jb.isNonNull() && jbn.getAlive();
@@ -177,26 +160,9 @@
                 getJavaBufferList().removeNode(jbn, false); // also releases locks
             } else {
                 jbn.setAlive(false);
-=======
-        if (SubstrateJVM.get().isRecording()) {
-            ThreadEndEvent.emit(javaThread);
-            stopRecording(isolateThread, true);
-        }
-    }
-
-    @Uninterruptible(reason = "Accesses various JFR buffers.")
-    public static void stopRecording(IsolateThread isolateThread, boolean flushBuffers) {
-        /* Flush event buffers. From this point onwards, no further JFR events may be emitted. */
-        if (flushBuffers) {
-            JfrBuffer jb = javaBuffer.get(isolateThread);
-            if (jb.isNonNull()) {
-                flush(jb, WordFactory.unsigned(0), 0);
->>>>>>> 74db4491
             }
-
-        }
-
-        if (nbn.isNonNull()) {
+        }
+        if (nbn.isNonNull()&& flushBuffers) {
             if (getNativeBufferList().lockSection(nbn)) {
                 JfrBuffer nb = nbn.getValue();
                 assert nb.isNonNull() && nbn.getAlive();
@@ -214,18 +180,8 @@
         /* Clear event-related thread-locals. */
         dataLost.set(isolateThread, WordFactory.unsigned(0));
         javaEventWriter.set(isolateThread, null);
-<<<<<<< HEAD
         javaBufferNode.set(isolateThread, WordFactory.nullPointer());
         nativeBufferNode.set(isolateThread, WordFactory.nullPointer());
-    }
-=======
-
-        freeBuffer(javaBuffer.get(isolateThread));
-        javaBuffer.set(isolateThread, WordFactory.nullPointer());
-
-        freeBuffer(nativeBuffer.get(isolateThread));
-        nativeBuffer.set(isolateThread, WordFactory.nullPointer());
->>>>>>> 74db4491
 
         /* Clear stacktrace-related thread-locals. */
         missedSamples.set(isolateThread, 0);
@@ -295,12 +251,8 @@
 
     @Uninterruptible(reason = "Accesses a JFR buffer.")
     public JfrBuffer getJavaBuffer() {
-<<<<<<< HEAD
-        VMError.guarantee(threadId.get() > 0, "Thread local JFR data must be initialized");
         JfrBufferNode result = javaBufferNode.get();
-=======
-        JfrBuffer result = javaBuffer.get();
->>>>>>> 74db4491
+
         if (result.isNull()) {
             JfrBuffer buffer = JfrBufferAccess.allocate(WordFactory.unsigned(threadLocalBufferSize), JfrBufferType.THREAD_LOCAL_JAVA);
             result = JfrBufferNodeLinkedList.createNode(buffer, CurrentIsolate.getCurrentThread());
@@ -312,12 +264,7 @@
 
     @Uninterruptible(reason = "Accesses a JFR buffer.", callerMustBe = true)
     public JfrBuffer getNativeBuffer() {
-<<<<<<< HEAD
-        VMError.guarantee(threadId.get() > 0, "Thread local JFR data must be initialized");
         JfrBufferNode result = nativeBufferNode.get();
-=======
-        JfrBuffer result = nativeBuffer.get();
->>>>>>> 74db4491
         if (result.isNull()) {
             JfrBuffer buffer = JfrBufferAccess.allocate(WordFactory.unsigned(threadLocalBufferSize), JfrBufferType.THREAD_LOCAL_NATIVE);
             result = JfrBufferNodeLinkedList.createNode(buffer, CurrentIsolate.getCurrentThread());
@@ -329,26 +276,16 @@
 
     @Uninterruptible(reason = "Accesses a JFR buffer.", callerMustBe = true)
     public static JfrBuffer getJavaBuffer(IsolateThread thread) {
-<<<<<<< HEAD
-        assert (VMOperation.isInProgressAtSafepoint());
+        assert VMOperation.isInProgressAtSafepoint();
         JfrBufferNode result = javaBufferNode.get(thread);
         return result.getValue();
-=======
-        assert VMOperation.isInProgressAtSafepoint();
-        return javaBuffer.get(thread);
->>>>>>> 74db4491
     }
 
     @Uninterruptible(reason = "Accesses a JFR buffer.", callerMustBe = true)
     public static JfrBuffer getNativeBuffer(IsolateThread thread) {
-<<<<<<< HEAD
-        assert (VMOperation.isInProgressAtSafepoint());
+        assert VMOperation.isInProgressAtSafepoint();
         JfrBufferNode result = nativeBufferNode.get(thread);
         return result.getValue();
-=======
-        assert VMOperation.isInProgressAtSafepoint();
-        return nativeBuffer.get(thread);
->>>>>>> 74db4491
     }
 
     @Uninterruptible(reason = "Called from uninterruptible code.", mayBeInlined = true)
@@ -433,7 +370,6 @@
         JfrBufferAccess.free(buffer);
     }
 
-<<<<<<< HEAD
     public void teardown() {
         JfrBufferNodeLinkedList nativeBuffers = getNativeBufferList();
         if (nativeBuffers != null) {
@@ -473,7 +409,8 @@
     @Uninterruptible(reason = "Called from uninterruptible code.")
     public boolean isCurrentThreadExcluded() {
         return excluded.get() == 1 ? true : false;
-=======
+    }
+
     @Uninterruptible(reason = "Accesses a sampler buffer.", callerMustBe = true)
     public static SamplerBuffer getSamplerBuffer() {
         return getSamplerBuffer(CurrentIsolate.getCurrentThread());
@@ -519,6 +456,6 @@
     @Uninterruptible(reason = "Called from uninterruptible code.", mayBeInlined = true)
     public static SamplerSampleWriterData getSamplerWriterData() {
         return samplerWriterData.get();
->>>>>>> 74db4491
+
     }
 }