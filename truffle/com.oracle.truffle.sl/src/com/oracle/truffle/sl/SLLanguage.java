/*
 * Copyright (c) 2012, 2015, Oracle and/or its affiliates. All rights reserved.
 * DO NOT ALTER OR REMOVE COPYRIGHT NOTICES OR THIS FILE HEADER.
 *
 * The Universal Permissive License (UPL), Version 1.0
 *
 * Subject to the condition set forth below, permission is hereby granted to any
 * person obtaining a copy of this software, associated documentation and/or
 * data (collectively the "Software"), free of charge and under any and all
 * copyright rights in the Software, and any and all patent rights owned or
 * freely licensable by each licensor hereunder covering either (i) the
 * unmodified Software as contributed to or provided by such licensor, or (ii)
 * the Larger Works (as defined below), to deal in both
 *
 * (a) the Software, and
 *
 * (b) any piece of software and/or hardware listed in the lrgrwrks.txt file if
 * one is included with the Software each a "Larger Work" to which the Software
 * is contributed by such licensors),
 *
 * without restriction, including without limitation the rights to copy, create
 * derivative works of, display, perform, and distribute the Software and make,
 * use, sell, offer for sale, import, export, have made, and have sold the
 * Software and the Larger Work(s), and to sublicense the foregoing rights on
 * either these or other terms.
 *
 * This license is subject to the following condition:
 *
 * The above copyright notice and either this complete permission notice or at a
 * minimum a reference to the UPL must be included in all copies or substantial
 * portions of the Software.
 *
 * THE SOFTWARE IS PROVIDED "AS IS", WITHOUT WARRANTY OF ANY KIND, EXPRESS OR
 * IMPLIED, INCLUDING BUT NOT LIMITED TO THE WARRANTIES OF MERCHANTABILITY,
 * FITNESS FOR A PARTICULAR PURPOSE AND NONINFRINGEMENT. IN NO EVENT SHALL THE
 * AUTHORS OR COPYRIGHT HOLDERS BE LIABLE FOR ANY CLAIM, DAMAGES OR OTHER
 * LIABILITY, WHETHER IN AN ACTION OF CONTRACT, TORT OR OTHERWISE, ARISING FROM,
 * OUT OF OR IN CONNECTION WITH THE SOFTWARE OR THE USE OR OTHER DEALINGS IN THE
 * SOFTWARE.
 */
package com.oracle.truffle.sl;

import java.io.BufferedReader;
import java.io.IOException;
import java.io.InputStreamReader;
import java.io.PrintWriter;
import java.math.BigInteger;
import java.nio.file.Path;
import java.util.Collections;
import java.util.List;

import com.oracle.truffle.api.CallTarget;
import com.oracle.truffle.api.RootCallTarget;
import com.oracle.truffle.api.Truffle;
import com.oracle.truffle.api.TruffleLanguage;
import com.oracle.truffle.api.dsl.NodeFactory;
import com.oracle.truffle.api.dsl.UnsupportedSpecializationException;
import com.oracle.truffle.api.frame.MaterializedFrame;
import com.oracle.truffle.api.instrument.AdvancedInstrumentResultListener;
import com.oracle.truffle.api.instrument.AdvancedInstrumentRootFactory;
import com.oracle.truffle.api.instrument.Visualizer;
import com.oracle.truffle.api.instrument.WrapperNode;
import com.oracle.truffle.api.nodes.GraphPrintVisitor;
import com.oracle.truffle.api.nodes.Node;
import com.oracle.truffle.api.nodes.NodeInfo;
import com.oracle.truffle.api.nodes.NodeUtil;
import com.oracle.truffle.api.source.Source;
import com.oracle.truffle.api.source.SourceSection;
import com.oracle.truffle.api.vm.PolyglotEngine;
import com.oracle.truffle.api.vm.PolyglotEngine.Value;
import com.oracle.truffle.sl.builtins.SLBuiltinNode;
import com.oracle.truffle.sl.builtins.SLDefineFunctionBuiltin;
import com.oracle.truffle.sl.builtins.SLNanoTimeBuiltin;
import com.oracle.truffle.sl.builtins.SLPrintlnBuiltin;
import com.oracle.truffle.sl.builtins.SLReadlnBuiltin;
import com.oracle.truffle.sl.nodes.SLExpressionNode;
import com.oracle.truffle.sl.nodes.SLRootNode;
import com.oracle.truffle.sl.nodes.SLStatementNode;
import com.oracle.truffle.sl.nodes.SLTypes;
import com.oracle.truffle.sl.nodes.call.SLDispatchNode;
import com.oracle.truffle.sl.nodes.call.SLInvokeNode;
import com.oracle.truffle.sl.nodes.call.SLUndefinedFunctionException;
import com.oracle.truffle.sl.nodes.controlflow.SLBlockNode;
import com.oracle.truffle.sl.nodes.controlflow.SLBreakNode;
import com.oracle.truffle.sl.nodes.controlflow.SLContinueNode;
import com.oracle.truffle.sl.nodes.controlflow.SLIfNode;
import com.oracle.truffle.sl.nodes.controlflow.SLReturnNode;
import com.oracle.truffle.sl.nodes.controlflow.SLWhileNode;
import com.oracle.truffle.sl.nodes.expression.SLAddNode;
import com.oracle.truffle.sl.nodes.expression.SLBigIntegerLiteralNode;
import com.oracle.truffle.sl.nodes.expression.SLDivNode;
import com.oracle.truffle.sl.nodes.expression.SLEqualNode;
import com.oracle.truffle.sl.nodes.expression.SLFunctionLiteralNode;
import com.oracle.truffle.sl.nodes.expression.SLLessOrEqualNode;
import com.oracle.truffle.sl.nodes.expression.SLLessThanNode;
import com.oracle.truffle.sl.nodes.expression.SLLogicalAndNode;
import com.oracle.truffle.sl.nodes.expression.SLLogicalOrNode;
import com.oracle.truffle.sl.nodes.expression.SLMulNode;
import com.oracle.truffle.sl.nodes.expression.SLStringLiteralNode;
import com.oracle.truffle.sl.nodes.expression.SLSubNode;
import com.oracle.truffle.sl.nodes.instrument.SLDefaultVisualizer;
import com.oracle.truffle.sl.nodes.instrument.SLExpressionWrapperNode;
import com.oracle.truffle.sl.nodes.instrument.SLStandardASTProber;
import com.oracle.truffle.sl.nodes.instrument.SLStatementWrapperNode;
import com.oracle.truffle.sl.nodes.local.SLReadLocalVariableNode;
import com.oracle.truffle.sl.nodes.local.SLWriteLocalVariableNode;
import com.oracle.truffle.sl.parser.Parser;
import com.oracle.truffle.sl.parser.SLNodeFactory;
import com.oracle.truffle.sl.parser.Scanner;
import com.oracle.truffle.sl.runtime.SLContext;
import com.oracle.truffle.sl.runtime.SLFunction;
import com.oracle.truffle.sl.runtime.SLFunctionRegistry;
import com.oracle.truffle.sl.runtime.SLNull;

/**
 * SL is a simple language to demonstrate and showcase features of Truffle. The implementation is as
 * simple and clean as possible in order to help understanding the ideas and concepts of Truffle.
 * The language has first class functions, but no object model.
 * <p>
 * SL is dynamically typed, i.e., there are no type names specified by the programmer. SL is
 * strongly typed, i.e., there is no automatic conversion between types. If an operation is not
 * available for the types encountered at run time, a type error is reported and execution is
 * stopped. For example, {@code 4 - "2"} results in a type error because subtraction is only defined
 * for numbers.
 *
 * <p>
 * <b>Types:</b>
 * <ul>
 * <li>Number: arbitrary precision integer numbers. The implementation uses the Java primitive type
 * {@code long} to represent numbers that fit into the 64 bit range, and {@link BigInteger} for
 * numbers that exceed the range. Using a primitive type such as {@code long} is crucial for
 * performance.
 * <li>Boolean: implemented as the Java primitive type {@code boolean}.
 * <li>String: implemented as the Java standard type {@link String}.
 * <li>Function: implementation type {@link SLFunction}.
 * <li>Null (with only one value {@code null}): implemented as the singleton
 * {@link SLNull#SINGLETON}.
 * </ul>
 * The class {@link SLTypes} lists these types for the Truffle DSL, i.e., for type-specialized
 * operations that are specified using Truffle DSL annotations.
 *
 * <p>
 * <b>Language concepts:</b>
 * <ul>
 * <li>Literals for {@link SLBigIntegerLiteralNode numbers} , {@link SLStringLiteralNode strings},
 * and {@link SLFunctionLiteralNode functions}.
 * <li>Basic arithmetic, logical, and comparison operations: {@link SLAddNode +}, {@link SLSubNode
 * -}, {@link SLMulNode *}, {@link SLDivNode /}, {@link SLLogicalAndNode logical and},
 * {@link SLLogicalOrNode logical or}, {@link SLEqualNode ==}, !=, {@link SLLessThanNode &lt;},
 * {@link SLLessOrEqualNode &le;}, &gt;, &ge;.
 * <li>Local variables: local variables must be defined (via a {@link SLWriteLocalVariableNode
 * write}) before they can be used (by a {@link SLReadLocalVariableNode read}). Local variables are
 * not visible outside of the block where they were first defined.
 * <li>Basic control flow statements: {@link SLBlockNode blocks}, {@link SLIfNode if},
 * {@link SLWhileNode while} with {@link SLBreakNode break} and {@link SLContinueNode continue},
 * {@link SLReturnNode return}.
 * <li>Function calls: {@link SLInvokeNode invocations} are efficiently implemented with
 * {@link SLDispatchNode polymorphic inline caches}.
 * </ul>
 *
 * <p>
 * <b>Syntax and parsing:</b><br>
 * The syntax is described as an attributed grammar. The {@link Parser} and {@link Scanner} are
 * automatically generated by the parser generator Coco/R (available from <a
 * href="http://ssw.jku.at/coco/">http://ssw.jku.at/coco/</a>). The grammar contains semantic
 * actions that build the AST for a method. To keep these semantic actions short, they are mostly
 * calls to the {@link SLNodeFactory} that performs the actual node creation. All functions found in
 * the SL source are added to the {@link SLFunctionRegistry}, which is accessible from the
 * {@link SLContext}.
 *
 * <p>
 * <b>Builtin functions:</b><br>
 * Library functions that are available to every SL source without prior definition are called
 * builtin functions. They are added to the {@link SLFunctionRegistry} when the {@link SLContext} is
 * created. There current builtin functions are
 * <ul>
 * <li>{@link SLReadlnBuiltin readln}: Read a String from the {@link SLContext#getInput() standard
 * input}.
 * <li>{@link SLPrintlnBuiltin println}: Write a value to the {@link SLContext#getOutput() standard
 * output}.
 * <li>{@link SLNanoTimeBuiltin nanoTime}: Returns the value of a high-resolution time, in
 * nanoseconds.
 * <li>{@link SLDefineFunctionBuiltin defineFunction}: Parses the functions provided as a String
 * argument and adds them to the function registry. Functions that are already defined are replaced
 * with the new version.
 * </ul>
 */

/*
 *
 * <p> <b>Tools:</b><br> The use of some of Truffle's support for developer tools (based on the
 * Truffle {@linkplain Instrumenter Instrumentation Framework}) are demonstrated in this file, for
 * example: <ul> <li>a {@linkplain NodeExecCounter counter for node executions}, tabulated by node
 * type; and</li> <li>a simple {@linkplain CoverageTracker code coverage engine}.</li> </ul> In each
 * case, the tool is enabled if a corresponding local boolean variable in this file is set to {@code
 * true}. Results are printed at the end of the execution using each tool's <em>default
 * printer</em>.
 */
@TruffleLanguage.Registration(name = "SL", version = "0.5", mimeType = "application/x-sl")
public final class SLLanguage extends TruffleLanguage<SLContext> {
    public static final String builtinKind = "SL builtin";
    private static List<NodeFactory<? extends SLBuiltinNode>> builtins = Collections.emptyList();
    private static Visualizer visualizer = new SLDefaultVisualizer();

    private SLLanguage() {
    }

    public static final SLLanguage INSTANCE = new SLLanguage();

    @Override
    protected SLContext createContext(Env env) {
        final BufferedReader in = new BufferedReader(new InputStreamReader(env.in()));
        final PrintWriter out = new PrintWriter(env.out(), true);
        SLContext context = new SLContext(this, in, out);
        for (NodeFactory<? extends SLBuiltinNode> builtin : builtins) {
            context.installBuiltin(builtin, true);
        }
        env.instrumenter().registerASTProber(new SLStandardASTProber());
        return context;
    }

    /* Small tools that can be installed for demonstration */
    // private static NodeExecCounter nodeExecCounter = null;
    // private static NodeExecCounter statementExecCounter = null;
    // private static CoverageTracker coverageTracker = null;

    /**
     * The main entry point. Use the mx command "mx sl" to run it with the correct class path setup.
     */
    public static void main(String[] args) throws IOException {
        PolyglotEngine vm = PolyglotEngine.buildNew().build();
        assert vm.getLanguages().containsKey("application/x-sl");

        setupToolDemos();

        int repeats = 1;
        if (args.length >= 2) {
            repeats = Integer.parseInt(args[1]);
        }

        Source source;
        if (args.length == 0) {
            source = Source.fromReader(new InputStreamReader(System.in), "<stdin>").withMimeType("application/x-sl");
        } else {
            source = Source.fromFileName(args[0]);
        }
        vm.eval(source);
        Value main = vm.findGlobalSymbol("main");
        if (main == null) {
            throw new SLException("No function main() defined in SL source file.");
        }
        while (repeats-- > 0) {
            main.invoke(null);
        }
        reportToolDemos();
    }

    /**
     * Temporary method during API evolution, supports debugger integration.
     */
    @Deprecated
    public static void run(Source source) throws IOException {
        PolyglotEngine vm = PolyglotEngine.buildNew().build();
        assert vm.getLanguages().containsKey("application/x-sl");
        vm.eval(source);
        Value main = vm.findGlobalSymbol("main");
        if (main == null) {
            throw new SLException("No function main() defined in SL source file.");
        }
        main.invoke(null);
    }

    /**
     * Parse and run the specified SL source. Factored out in a separate method so that it can also
     * be used by the unit test harness.
     */
    public static long run(PolyglotEngine context, Path path, PrintWriter logOutput, PrintWriter out, int repeats, List<NodeFactory<? extends SLBuiltinNode>> currentBuiltins) throws IOException {
        builtins = currentBuiltins;

        if (logOutput != null) {
            logOutput.println("== running on " + Truffle.getRuntime().getName());
            // logOutput.println("Source = " + source.getCode());
        }

        Source src = Source.fromFileName(path.toString());
        /* Parse the SL source file. */
        Object result = context.eval(src.withMimeType("application/x-sl")).get();
        if (result != null) {
            out.println(result);
        }

        /* Lookup our main entry point, which is per definition always named "main". */
        Value main = context.findGlobalSymbol("main");
        if (main == null) {
            throw new SLException("No function main() defined in SL source file.");
        }

        /* Change to true if you want to see the AST on the console. */
        boolean printASTToLog = false;
        /* Change to true if you want to see source attribution for the AST to the console */
        boolean printSourceAttributionToLog = false;
        /* Change to dump the AST to IGV over the network. */
        boolean dumpASTToIGV = false;

        printScript("before execution", null, logOutput, printASTToLog, printSourceAttributionToLog, dumpASTToIGV);
        long totalRuntime = 0;
        try {
            for (int i = 0; i < repeats; i++) {
                long start = System.nanoTime();
                /* Call the main entry point, without any arguments. */
                try {
                    result = main.invoke(null).get();
                    if (result != null) {
                        out.println(result);
                    }
                } catch (UnsupportedSpecializationException ex) {
                    out.println(formatTypeError(ex));
                } catch (SLUndefinedFunctionException ex) {
                    out.println(String.format("Undefined function: %s", ex.getFunctionName()));
                }
                long end = System.nanoTime();
                totalRuntime += end - start;

                if (logOutput != null && repeats > 1) {
                    logOutput.println("== iteration " + (i + 1) + ": " + ((end - start) / 1000000) + " ms");
                }
            }

        } finally {
            printScript("after execution", null, logOutput, printASTToLog, printSourceAttributionToLog, dumpASTToIGV);
        }
        return totalRuntime;
    }

    /**
     * When dumpASTToIGV is true: dumps the AST of all functions to the IGV visualizer, via a socket
     * connection. IGV can be started with the mx command "mx igv".
     * <p>
     * When printASTToLog is true: prints the ASTs to the console.
     */
    private static void printScript(String groupName, SLContext context, PrintWriter logOutput, boolean printASTToLog, boolean printSourceAttributionToLog, boolean dumpASTToIGV) {
        if (dumpASTToIGV) {
            GraphPrintVisitor graphPrinter = new GraphPrintVisitor();
            graphPrinter.beginGroup(groupName);
            for (SLFunction function : context.getFunctionRegistry().getFunctions()) {
                RootCallTarget callTarget = function.getCallTarget();
                if (callTarget != null) {
                    graphPrinter.beginGraph(function.toString()).visit(callTarget.getRootNode());
                }
            }
            graphPrinter.printToNetwork(true);
        }
        if (printASTToLog && logOutput != null) {
            for (SLFunction function : context.getFunctionRegistry().getFunctions()) {
                RootCallTarget callTarget = function.getCallTarget();
                if (callTarget != null) {
                    logOutput.println("=== " + function);
                    NodeUtil.printTree(logOutput, callTarget.getRootNode());
                }
            }
        }
        if (printSourceAttributionToLog && logOutput != null) {
            for (SLFunction function : context.getFunctionRegistry().getFunctions()) {
                RootCallTarget callTarget = function.getCallTarget();
                if (callTarget != null) {
                    logOutput.println("=== " + function);
                    NodeUtil.printSourceAttributionTree(logOutput, callTarget.getRootNode());
                }
            }
        }
    }

    /**
     * Provides a user-readable message for run-time type errors. SL is strongly typed, i.e., there
     * are no automatic type conversions of values. Therefore, Truffle does the type checking for
     * us: if no matching node specialization for the actual values is found, then we have a type
     * error. Specialized nodes use the {@link UnsupportedSpecializationException} to report that no
     * specialization was found. We therefore just have to convert the information encapsulated in
     * this exception in a user-readable form.
     */
    private static String formatTypeError(UnsupportedSpecializationException ex) {
        StringBuilder result = new StringBuilder();
        result.append("Type error");
        if (ex.getNode() != null && ex.getNode().getSourceSection() != null) {
            SourceSection ss = ex.getNode().getSourceSection();
            if (ss != null && ss.getSource() != null) {
                result.append(" at ").append(ss.getSource().getShortName()).append(" line ").append(ss.getStartLine()).append(" col ").append(ss.getStartColumn());
            }
        }
        result.append(": operation");
        if (ex.getNode() != null) {
            NodeInfo nodeInfo = SLContext.lookupNodeInfo(ex.getNode().getClass());
            if (nodeInfo != null) {
                result.append(" \"").append(nodeInfo.shortName()).append("\"");
            }
        }
        result.append(" not defined for");

        String sep = " ";
        for (int i = 0; i < ex.getSuppliedValues().length; i++) {
            Object value = ex.getSuppliedValues()[i];
            Node node = ex.getSuppliedNodes()[i];
            if (node != null) {
                result.append(sep);
                sep = ", ";

                if (value instanceof Long || value instanceof BigInteger) {
                    result.append("Number ").append(value);
                } else if (value instanceof Boolean) {
                    result.append("Boolean ").append(value);
                } else if (value instanceof String) {
                    result.append("String \"").append(value).append("\"");
                } else if (value instanceof SLFunction) {
                    result.append("Function ").append(value);
                } else if (value == SLNull.SINGLETON) {
                    result.append("NULL");
                } else if (value == null) {
                    // value is not evaluated because of short circuit evaluation
                    result.append("ANY");
                } else {
                    result.append(value);
                }
            }
        }
        return result.toString();
    }

    @Override
    protected CallTarget parse(Source code, Node node, String... argumentNames) throws IOException {
        final SLContext c = new SLContext(this);
        final Exception[] failed = {null};
        try {
            c.evalSource(code);
            failed[0] = null;
        } catch (Exception e) {
            failed[0] = e;
        }
        return new CallTarget() {
            @Override
            public Object call(Object... arguments) {
                if (failed[0] instanceof RuntimeException) {
                    throw (RuntimeException) failed[0];
                }
                if (failed[0] != null) {
                    throw new IllegalStateException(failed[0]);
                }
                Node n = createFindContextNode();
                SLContext fillIn = findContext(n);
                final SLFunctionRegistry functionRegistry = fillIn.getFunctionRegistry();
                for (SLFunction f : c.getFunctionRegistry().getFunctions()) {
                    RootCallTarget callTarget = f.getCallTarget();
                    if (callTarget == null) {
                        continue;
                    }
                    functionRegistry.lookup(f.getName());
                    functionRegistry.register(f.getName(), (SLRootNode) f.getCallTarget().getRootNode());
                }
                return null;
            }
        };
    }

    @Override
    protected Object findExportedSymbol(SLContext context, String globalName, boolean onlyExplicit) {
        for (SLFunction f : context.getFunctionRegistry().getFunctions()) {
            if (globalName.equals(f.getName())) {
                return f;
            }
        }
        return null;
    }

    @Override
    protected Object getLanguageGlobal(SLContext context) {
        return context;
    }

    @Override
    protected boolean isObjectOfLanguage(Object object) {
        return object instanceof SLFunction;
    }

    @Override
    protected Visualizer getVisualizer() {
        if (visualizer == null) {
            visualizer = new SLDefaultVisualizer();
        }
        return visualizer;
    }

    @Override
    protected boolean isInstrumentable(Node node) {
        return node instanceof SLStatementNode;
    }

    @Override
    protected WrapperNode createWrapperNode(Node node) {
        if (node instanceof SLExpressionNode) {
            return new SLExpressionWrapperNode((SLExpressionNode) node);
        }
        if (node instanceof SLStatementNode) {
            return new SLStatementWrapperNode((SLStatementNode) node);
        }
        return null;
    }

    @Override
    protected Object evalInContext(Source source, Node node, MaterializedFrame mFrame) throws IOException {
        throw new IllegalStateException("evalInContext not supported in this language");
    }

    @Override
    protected AdvancedInstrumentRootFactory createAdvancedInstrumentRootFactory(String expr, AdvancedInstrumentResultListener resultListener) throws IOException {
        throw new IllegalStateException("createAdvancedInstrumentRootFactory not supported in this language");
    }

    public Node createFindContextNode0() {
        return createFindContextNode();
    }

    public SLContext findContext0(Node contextNode) {
        return findContext(contextNode);
    }

    // TODO (mlvdv) remove the static hack when we no longer have the static demo variables
    private static void setupToolDemos() {
<<<<<<< HEAD
        // if (statementCounts || coverage) {
        // if (registeredASTProber == null) {
        // final ASTProber newProber = new SLStandardASTProber();
        // // This should be registered on the PolyglotEngine
        // Probe.registerASTProber(newProber);
        // registeredASTProber = newProber;
        // }
        // }
=======
>>>>>>> 833fe3a4
        // if (nodeExecCounts) {
        // nodeExecCounter = new NodeExecCounter();
        // nodeExecCounter.install();
        // }
        //
        // if (statementCounts) {
        // statementExecCounter = new NodeExecCounter(StandardSyntaxTag.STATEMENT);
        // statementExecCounter.install();
        // }
        //
        // if (coverage) {
        // coverageTracker = new CoverageTracker();
        // coverageTracker.install();
        // }
    }

    private static void reportToolDemos() {
        // if (nodeExecCounter != null) {
        // nodeExecCounter.print(System.out);
        // nodeExecCounter.dispose();
        // }
        // if (statementExecCounter != null) {
        // statementExecCounter.print(System.out);
        // statementExecCounter.dispose();
        // }
        // if (coverageTracker != null) {
        // coverageTracker.print(System.out);
        // coverageTracker.dispose();
        // }
    }

<<<<<<< HEAD
    public Node createFindContextNode0() {
        return createFindContextNode();
    }

    public SLContext findContext0(Node contextNode) {
        return findContext(contextNode);
    }

    private final class SLDebugProvider implements DebugSupportProvider {

        public SLDebugProvider() {
            if (registeredASTProber == null) {
                registeredASTProber = new SLStandardASTProber();
                // This should be registered on the PolyglotEngine
                Probe.registerASTProber(registeredASTProber);
            }
        }

        public Visualizer getVisualizer() {
            if (visualizer == null) {
                visualizer = new SLDefaultVisualizer();
            }
            return visualizer;
        }

        public void enableASTProbing(ASTProber prober) {
            if (prober != null) {
                // This should be registered on the PolyglotEngine
                Probe.registerASTProber(prober);
            }
        }

        public Object evalInContext(Source source, Node node, MaterializedFrame mFrame) throws DebugSupportException {
            throw new DebugSupportException("evalInContext not supported in this language");
        }

        public AdvancedInstrumentRootFactory createAdvancedInstrumentRootFactory(String expr, AdvancedInstrumentResultListener resultListener) throws DebugSupportException {
            throw new DebugSupportException("createAdvancedInstrumentRootFactory not supported in this language");
        }

    }

=======
>>>>>>> 833fe3a4
}<|MERGE_RESOLUTION|>--- conflicted
+++ resolved
@@ -524,17 +524,6 @@
 
     // TODO (mlvdv) remove the static hack when we no longer have the static demo variables
     private static void setupToolDemos() {
-<<<<<<< HEAD
-        // if (statementCounts || coverage) {
-        // if (registeredASTProber == null) {
-        // final ASTProber newProber = new SLStandardASTProber();
-        // // This should be registered on the PolyglotEngine
-        // Probe.registerASTProber(newProber);
-        // registeredASTProber = newProber;
-        // }
-        // }
-=======
->>>>>>> 833fe3a4
         // if (nodeExecCounts) {
         // nodeExecCounter = new NodeExecCounter();
         // nodeExecCounter.install();
@@ -566,49 +555,4 @@
         // }
     }
 
-<<<<<<< HEAD
-    public Node createFindContextNode0() {
-        return createFindContextNode();
-    }
-
-    public SLContext findContext0(Node contextNode) {
-        return findContext(contextNode);
-    }
-
-    private final class SLDebugProvider implements DebugSupportProvider {
-
-        public SLDebugProvider() {
-            if (registeredASTProber == null) {
-                registeredASTProber = new SLStandardASTProber();
-                // This should be registered on the PolyglotEngine
-                Probe.registerASTProber(registeredASTProber);
-            }
-        }
-
-        public Visualizer getVisualizer() {
-            if (visualizer == null) {
-                visualizer = new SLDefaultVisualizer();
-            }
-            return visualizer;
-        }
-
-        public void enableASTProbing(ASTProber prober) {
-            if (prober != null) {
-                // This should be registered on the PolyglotEngine
-                Probe.registerASTProber(prober);
-            }
-        }
-
-        public Object evalInContext(Source source, Node node, MaterializedFrame mFrame) throws DebugSupportException {
-            throw new DebugSupportException("evalInContext not supported in this language");
-        }
-
-        public AdvancedInstrumentRootFactory createAdvancedInstrumentRootFactory(String expr, AdvancedInstrumentResultListener resultListener) throws DebugSupportException {
-            throw new DebugSupportException("createAdvancedInstrumentRootFactory not supported in this language");
-        }
-
-    }
-
-=======
->>>>>>> 833fe3a4
 }