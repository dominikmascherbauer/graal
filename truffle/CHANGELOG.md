# Truffle Changelog

This changelog summarizes major changes between Truffle versions relevant to languages implementors building upon the Truffle framework. The main focus is on APIs exported by Truffle.

## Version 22.1.0

* GR-35924 Context preinitialization in combination with auxiliary engine caching now preinitializes a context for each sharing layer with the common configuration of previously created contexts.
* Added [TruffleStrings](https://github.com/oracle/graal/blob/master/truffle/docs/TruffleStrings.md), a flexible string implementation for all Truffle languages.
* Added a `@GeneratePackagePrivate` annotation to change the visibility of generated nodes to package-private even if the template node is public.
* Changed the default [`Object` target type mapping](https://www.graalvm.org/sdk/javadoc/org/graalvm/polyglot/Value.html#as-java.lang.Class-) for values that have both array elements and members from `Map` to `List`.
* GR-10128 Added the `website` element to the [TruffleInstrument.Registration](https://www.graalvm.org/truffle/javadoc/com/oracle/truffle/api/instrumentation/TruffleInstrument.Registration.html#website--) allowing Instrument developers to specify a URL for a web site with further information about their tool.
* GR-10128 Added the `website` element to the [TruffleLanguage.Registration](https://www.graalvm.org/truffle/javadoc/com/oracle/truffle/api/TruffleLanguage.Registration.html#website--) and [TruffleInstrument.Registration](https://www.graalvm.org/truffle/javadoc/com/oracle/truffle/api/instrumentation/TruffleInstrument.Registration.html#website--) allowing language and instrument developers to specify a URL for a web site with further information about their language/tool.
* GR-10128 Added the `usageSyntax` element to the [Option](https://www.graalvm.org/truffle/javadoc/com/oracle/truffle/api/Option.html#usageSyntax--) allowing developers to specify the syntax their option expects. See the javadoc for more information.
* GR-36425 Truffle DSL assumption expressions are now always executed instead of cached if their return value can be proven a partial evaluation constant. For example, if an assumption is read from a field in the declared node or a `@Cached` parameter then the expression can be always executed instead of being cached. This improves memory footprint of the generated code as no fields for the assumption cache needs to be generated. Language implementations are encouraged to check all usages of `@Specialization(assumption=...)` and verify whether they can be expressed as a PE constant. Ensure that all fields accessed in the expression are either final or annotated with `@CompilationFinal` and do not bind any dynamic parameter. Note that the DSL cannot infer PE constantness from method bodies and is therefore limited to field accesses. The resolution works through an arbitrary number of field accesses, e.g. through other Node classes, if they are visible in the expression (e.g. `field1.field2.field3`). 
* Added [TruffleLanguage.Env#createHostAdapter](https://www.graalvm.org/truffle/javadoc/com/oracle/truffle/api/TruffleLanguage.Env.html#createHostAdapter-java.lang.Object:A-) accepting host symbols and host classes as the types to extend, replacing and deprecating the `java.lang.Class`-based version.
* GR-10128 Added the `website` property to the [TruffleLanguage.Registration](https://www.graalvm.org/truffle/javadoc/com/oracle/truffle/api/TruffleLanguage.Registration.html#website--) and [TruffleInstrument.Registration](https://www.graalvm.org/truffle/javadoc/com/oracle/truffle/api/instrumentation/TruffleInstrument.Registration.html#website--) allowing language and instrument developers to specify a URL for a web site with further information about their language/tool.
* GR-10128 Added the `usageSyntax` property to the [Option](https://www.graalvm.org/truffle/javadoc/com/oracle/truffle/api/Option.html#usageSyntax--) allowing developers to specify the syntax their option expects. See the javadoc for more information.
* Added `TruffleSafepoint.setAllowActions` to disable thread local actions temporarily for trusted internal guest code. Currently only allowed during the finalization of a context in `TruffleLanguage.finalizeContext(Object)`.
* Added `FrameDescriptor.getInfo()` and `FrameDescriptor.Builder.info()` to associate a user-defined object with a frame descriptor.
* GR-33851 Dropped Java 8 support.
* Deprecated `MemoryFence`. Please use `VarHandle` directly.
* Deprecated `TruffleSafepoint.setBlocked`, in favor of `TruffleSafepoint.setBlockedWithException`, which allows interception and handling of safepoint-thrown exceptions.
* GR-36525 Deprecated `CompilerOptions`. They had no effect for several releases already. Deprecated for removal.
* GR-22281 Deprecated `TruffleRuntime.getCurrentFrame()` and `TruffleRuntime.getCallerFrame()`. They were encouraging unsafe use of the `FrameInstance` class. Note that a `FrameInstance` instance must not be escaped outside the scope of the `FrameInstanceVisitor.visitFrame` method. Language implementers are encouraged to validate all usages of `TruffleRuntime.iterateFrames(...)`. We plan to enforce this rule in future versions of Truffle.
* GR-22281 Added `TruffleRuntime.iterateFrames(FrameInstanceVisitor visitor, int skipFrames)` that allows to efficiently skip a number of frames before the visitor is invoked. This was added to allow efficient migration of usages from the deprecated `TruffleRuntime.getCallerFrame()` method.
* Removed the deprecated `TruffleException` that was deprecated in the GraalVM 20.3.0. The `AbstractTruffleException` no longer implements `TruffleException`. `AbstractTruffleException` methods inherited from the `TruffleException` have been removed. As part of this removal, the recommendation for languages how to [handle exceptions](https://www.graalvm.org/truffle/javadoc/com/oracle/truffle/api/interop/InteropLibrary.html#isException-java.lang.Object-) has been updated.
<<<<<<< HEAD
* Added methods to [TruffleContext.Builder](https://www.graalvm.org/truffle/javadoc/com/oracle/truffle/api/TruffleContext.Builder.html) that allow throwing custom guest exceptions when the new built context is cancelled, hard-exited, or closed and the corresponding exception is about to reach the outer context. In case the customization is not used and the new context is cancelled, hard-exited, or closed, Truffle newly throws an internal error.
    * Added [TruffleContext.Builder#onCancelled](https://www.graalvm.org/truffle/javadoc/com/oracle/truffle/api/TruffleContext.Builder.html#onCancelled-java.lang.Runnable-) that allows throwing a custom guest exception when the new context is cancelled.
    * Added [TruffleContext.Builder#onExited](https://www.graalvm.org/truffle/javadoc/com/oracle/truffle/api/TruffleContext.Builder.html#onExited-java.util.function.Consumer-) that allows throwing a custom guest exception when the new context is hard-exited.
    * Added [TruffleContext.Builder#onClosed](https://www.graalvm.org/truffle/javadoc/com/oracle/truffle/api/TruffleContext.Builder.html#onClosed-java.lang.Runnable-) that allows throwing a custom guest exception when the new context is closed.
=======
* GR-35093 Deprecated `UnionAssumption`, use arrays of assumptions instead. Deprecated `NeverValidAssumption` and `AlwaysValidAssumption`, use `Assumption.NEVER_VALID` and `Assumption.ALWAYS_VALID` instead. Language implementations should avoid custom `Assumption` subclasses, they lead to performance degradation in the interpreter.
* GR-35093 Added `create()` constructor methods to profiles in `com.oracle.truffle.api.profiles` where appropriate to simplify use with Truffle DSL.

>>>>>>> 68c73f27

## Version 22.0.0
* Truffle DSL generated code now inherits all annotations on constructor parameters to the static create factory method.
* Added a [Message#getId()](https://www.graalvm.org/truffle/javadoc/com/oracle/truffle/api/library/Message.html#getId--) method returning a unique message id within a library.
* Added a [LibraryFactory#getMessages()](https://www.graalvm.org/truffle/javadoc/com/oracle/truffle/api/library/LibraryFactory.html#getMessages--) method returning a list of messages that the library provides.
*  Changed behavior of `RootNode#getCallTarget()` such that it lazily initializes its call target. This enforces a one-to-one relationship between root nodes and call targets, which avoids several problems, for example, with regard to instrumentation. As a consequence, `RootNode.setCallTarget()` and `TruffleRuntime#createCallTarget()` are deprecated now. Please use `RootNode#getCallTarget()` to access the call target of a root node from now on.
* In `TruffleLanguage.finalizeContext(Object)`, there is a new requirement for leaving all remaining unclosed inner contexts created by the language on all threads where the contexts are still active.
No active inner context is allowed after `TruffleLanguage.finalizeContext(Object)` returns. Not complying with this requirement will result in an internal error. Please note that inactive inner contexts are still closed implicitly by the parent context.
* Added `TruffleContext.closeExited(Node, int)` to hard exit an entered truffle context. See [the documentation](https://github.com/oracle/graal/blob/master/truffle/docs/Exit.md).
* Added `TruffleLanguage.exitContext(Object, ExitMode, int)` to allow languages perform actions before natural/hard context exit. Languages are encouraged to run all their shutdown hooks in exitContext instead of finalizeContext.
* Improved the output format for `engine.TraceCompilation` and `engine.TraceCompilationDetails`. See [Optimizing.md](https://github.com/oracle/graal/blob/master/truffle/docs/Optimizing.md) for details.
* Extended `HostObject` so that it exposes the `length` field and the `clone()` method of Java arrays as interop members. This can be disabled with `HostAccess.Builder.allowArrayAccess(false)`.
* Implicit cast checks are now generated in declaration order where the direct target type is always checked first. Languages implementations are encouraged to optimize their implicit cast declaration order by sorting them starting with the most frequently used type.
* When using the Static Object Model, storage classes can have precise object field types, not just `java.lang.Object`.
* Added `CompilerDirectives.hasNextTier()` to allow language implementations to control profiling in intermediate compilation tiers. In particular, `LoopNode.reportLoopCount()` should also be called in intermediate tiers as part of bytecode interpreters to improve last tier compilation.
* Introduced sharing layers. A sharing layer is a set of language instances that share code within one or more polyglot contexts. In previous versions language instances were shared individually whenever a new language context was created. Instead language instances are now reused for a new context if and only if the entire layer can be shared. A layer can be shared if all initialized languages of a layer support the same context policy and their options are compatible. Please note the following changes on observable language behavior:
    * For any executed Truffle node it can now be assumed that the current language instance will remain constant. This means that the language instance can always be safely stored in the AST even for nodes that are used through the interoperability protocol by other languages. It is still recommend to not store language instances in AST nodes, but use LanguageReferences instead to avoid additional memory footprint.
    * The method LanguageReference.get(Node), if called with an adopted and compilation final node, is now guaranteed to fold to a constant value during compilation.
    * TruffleLanguage.initializeMultipleContexts() is now guaranteed to be called prior to all created contexts of the same language instance. For existing languages this means that any assumption invalidated during initialization of multiple contexts can now become a regular boolean field. This should simplify language implementations as they no longer need to be able to change sharing mode after call targets were already loaded.
    * Language initialization will now fail if new language context is initialized and the language is incompatible to the sharing layer of the current context. For example, if sharing is enabled with a shared language already initialized, any new language with unsupported sharing will now fail to initialize. The recommended solution is to specify all required languages when creating the context in `Context.newBuilder(String...)`. 
    * The method `TruffleLanguage.areOptionsCompatible(OptionValues, OptionValues)` is now also called before the initialization of the first context of a language if sharing is enabled. This allows languages to enable/disable sharing based on a language specific option, and not just  statically. 
    * Language instances are no longer shared for inner contexts if sharing is not enabled for a context, even if the language instance would support sharing in principle. This change was necessary to avoid the need to initialize sharing after the first context was created.
    * More information on code sharing can be found in the [javadoc](https://www.graalvm.org/truffle/javadoc/com/oracle/truffle/api/TruffleLanguage.ContextPolicy.html).
* Added the `--engine.TraceCodeSharing` option that allows to log debug information on code sharing.
* Added the `--engine.ForceCodeSharing` and `--engine.DisableCodeSharing` option that allows to force enable and force disable code sharing. This option is useful for testing to enable or disable sharing across all contexts of a process.
* Removed deprecated in `ArityException`.
* Removed deprecated methods in `ArityException`.
* Removed deprecated object DSL processor that was deprecated for several releases. 
* Removed deprecated encapsulating node accessor methods in `NodeUtil`.
* Removed deprecated method `LoopNode.executeLoop`.
* Removed many deprecated methods in `TruffleLanguage`, `TruffleLanguage.Env` and `TruffleInstrument.Env`. All of which were already deprecated for at least four releases.
* Removed deprecated `GraphPrintVisitor`.

* Added new APIs to `com.oracle.truffle.api.frame.Frame` and `com.oracle.truffle.api.frame.FrameDescriptor`:
    * Added a new "namespace" of index-based slots in `Frame` that is defined during construction of the frame descriptor and cannot be changed afterwards, and that is accessed using `int` indexes instead of `FrameSlot`s.
    * Added a second new "namespace" of slots (called auxiliary slots) in `Frame` that can be added to the frame descriptor dynamically (and which only supports "object" slots).
    * In addition to `get.../set...` methods, the new API also supports `copy` and `swap` of frame slots.
    * The `FrameSlot`-based API methods in `Frame` and `FrameDescriptor` were deprecated.
    * `FrameSlotTypeException` is now an unchecked exception, which simplifies many APIs and removes the need for the `FrameUtil` class.
* Changes to the way frame slots are handled during partial evaluation:
    * Removed the `FrameClearPhase` - now clearing the frame slots in the "clear" intrinsics instead.
    * Added a new `FrameAccessVerificationPhase` that detects improper pairing of frame slot types at merges, inserts deopts and outputs a performance warning: frame slots can now change type freely and will still be optimized by the frame intrinsics optimization, as long as the types are compatible at merges (whereas frame slots used to be restricted to one primitive type in the whole compilation unit).
* Made conversion rules for passing values to native code through the Truffle NFI more lenient.
    * Passing a `double` to a parameter of type `float` is allowed, possibly losing precision.
    * Passing signed integers to parameters of type `uint*` and unsigned integers to parameters of type `sint*` is allowed.

## Version 21.3.0
* Added a `@GenerateWrapper.Ignore` annotation to prevent methods from being instrumented in wrapper classes.
* The native image `TruffleCheckBlackListedMethods` option was deprecated and replaced by the `TruffleCheckBlockListMethods` option.
* Added new [Static Object Model](https://www.graalvm.org/truffle/javadoc/com/oracle/truffle/api/staticobject/package-summary.html) APIs to represent the layout of objects that, once defined, do not change the number and the type of their properties. It is particularly well suited for, but not limited to, the implementation of the object model of static programming languages. For more information, read the [Javadoc](https://www.graalvm.org/truffle/javadoc/com/oracle/truffle/api/staticobject/package-summary.html) and the [tutorial](https://github.com/oracle/graal/blob/master/truffle/docs/StaticObjectModel.md).
* Removed deprecated engine options: `engine.CompilationThreshold` and `engine.InliningTruffleTierOnExpand`
* Added `BytecodeOSRNode` interface to support on-stack replacement (OSR) for bytecode interpreters. OSR can improve start-up performance by switching from interpreted code to compiled code in the middle of execution. It is especially effective for targets with long-running loops, which can get "stuck" running in the interpreter without OSR. Refer to the [Javadoc](https://www.graalvm.org/truffle/javadoc/com/oracle/truffle/api/nodes/BytecodeOSRNode.html) and the [OSR guide](https://github.com/oracle/graal/blob/master/truffle/docs/OnStackReplacement.md) for more details.
* Removed support to read language and instrument registrations from `META-INF/truffle` files. Recompiling the TruffleLanguage or TruffleInstrument using the Truffle annotation processor automatically migrates the language or instrument to the new behavior. Languages are already migrated if they were compiled with a version later or equal than 19.3.
* Added [SourceSectionFilter#includes](http://www.graalvm.org/truffle/javadoc/com/oracle/truffle/api/instrumentation/SourceSectionFilter.html##includes-com.oracle.truffle.api.nodes.RootNode-com.oracle.truffle.api.source.SourceSection-java.util.Set-).
* Added [FrameInstance#getCompilationTier](http://www.graalvm.org/truffle/javadoc/com/oracle/truffle/api/frame/FrameInstance.html#getCompilationTier--) and [FrameInstancel#isCompilationRoot](http://www.graalvm.org/truffle/javadoc/com/oracle/truffle/api/frame/FrameInstance.htmll#isCompilationRoot--)
* Added `InteropLibrary.isValidValue(Object)` and `InteropLibrary.isValidProtocolValue(Object)`.
* Added `TruffleContext.evalPublic(Node, Source)` and `TruffleContext.evalInternal(Node, Source)` that allow to evaluate sources in an inner context and access values of the inner context safely.
* Added `TruffleContext.Builder.initializeCreatorContext(boolean)` that allows to disable initialization of the language that created the inner context.
* Added the ability to share values between contexts. Guest languages can now use values of the polyglot embedding API using host interop. This no longer leads to invalid sharing errors.
* Added `ReflectionLibrary.getUncached` method.
* Removed deprecated `TruffleLanguage.Registration#mimeType()`. Split up MIME types into `TruffleLanguage.Registration#characterMimeTypes()` and `TruffleLanguage.Registration#byteMimeTypes()`.
* Added a new and improved way to access the current language context and language instance of the thread.
    * Language and context references can now be stored in static final fields. See the [javadoc](https://www.graalvm.org/truffle/javadoc/com/oracle/truffle/api/TruffleLanguage.ContextReference.html) for the new intended usage.
    * All thread local lookups have an efficient implementation on HotSpot and SubstrateVM, interpreted and compiled, eliminating the need to ever cache the value in the AST.
    * Using a compilation final node passed as parameter, the context and language value can be constant folded if it is known that only one language or context instance can exist.
    * Deprecated all other means of accessing the current context: `TruffleLanguage.getCurrentContext(Class)`, `RootNode.getCurrentContext(Class)`, `ContextReference.get()`, `Node.lookupContextReference(Class)` and `@CachedContext`.
    * Deprecated all other means of accessing the current language: `TruffleLanguage.getCurrentLanguage(Class)`,  `LanguageReference.get()`, `Node.lookupLanguageReference(Class)` and `@CachedLanguage`.
* Removed deprecated `TruffleLanguage.getContextReference()`.
* Added `--engine.TraceDeoptimizeFrame` to trace frame deoptimizations due to `FrameInstance#getFrame(READ_WRITE|MATERIALIZE)`.
* Added loop condition profiling to `LoopNode`, so the `RepeatingNode` no longer needs to profile or inject the loop count. Language implementations should remove loop condition profiles from their repeating nodes since they are redundant now.
* Added `ThreadLocalAction` constructor that allows to configure recurring thread local actions to be performed repeatedly. This allows to build debug tooling that need to gather information in every safepoint poll of a thread.
* Added `ExecuteTracingSupport` interface that allows tracing the calls to `execute` methods of a `Node`. 
* Changed `--engine.InstrumentExceptionsAreThrown` to true by default and deprecated [EventContext#createError](https://www.graalvm.org/truffle/javadoc/com/oracle/truffle/api/instrumentation/EventContext.html#createError-java.lang.RuntimeException-) without replacement. Instrument exception are now thrown by default and observable by the guest language application.
* `TruffleLanguage.Env#getPublicTruffleFile(URI)` and `TruffleLanguage.Env#getInternalTruffleFile(URI)` have been fixed to behave as specified and throw `UnsupportedOperationException` instead of `FileSystemNotFoundException`.
* Added `LibraryFactory.getMessages()` to allow to enumerate all messages of a library.
* Added `Engine.newBuilder(String...)` that also allows to restrict the permitted languages of an engine. The permitted languages of an engine are inherited by all created contexts.

## Version 21.2.0
* Added `TypeDescriptor.subtract(TypeDescriptor)` creating a new `TypeDescriptor` by removing the given type from a union or intersection type.
* Added `CompilerDirectives.blackhole(value)` which can be helpful for benchmarking.
* Added `TruffleLanguage#Env.registerOnDispose(Closeable)` registering `Closeable`s for automatic close on context dispose.
* Added `RootNode#countsTowardsStackTraceLimit()`, replacing `RootNode#isInternal()` as the criterion that determines whether a frame with the given root node counts towards the stack trace limit.
* Added `engine.UsePreInitializedContext` option which can be used to disable usage of pre-initialized context.
* Added `MemoryFence`: provides methods for fine-grained control of memory ordering.
* `ValueProfile.createEqualityProfile()` was deprecated without replacement. `Object.equals(Object)` cannot safely be used on compiled code paths. Use the Truffle Specialization DSL instead to implement caches with equality semantics. Making `Object.equals(Object)` reachable as runtime compiled method will mark too many equals implementations reachable for runtime compilation in a native image.
* Methods annotated with `@Fallback`  of the Truffle specialization DSL now support `@Cached`, `@CachedContext`, `@CachedLanguage`, `@Bind` and dispatched `@CachedLibrary` parameters.
* Deprecated and added methods to support expected arity ranges in `ArityException` instances. Note that the replacement methods now include more strict validations.
* `DebugValue` methods `hashCode()` and `equals()` provide result of the interop `identityHashCode` and `isIdentical` calls on the corresponding guest objects, respectively.
* Enabled by default the traversing compilation queue with dynamic thresholds, see `--engine.TraversingCompilationQueue`, `--engine.DynamicCompilationThresholds`, `--engine.DynamicCompilerThresholdsMinScale`, `--engine.DynamicCompilerThresholdsMinNormalLoad` and `--engine.DynamicCompilerThresholdsMaxNormalLoad`.
* Added `LoopConditionProfile#create()` as an alias of `createCountingProfile()` so it can be used like `@Cached LoopConditionProfile loopProfile`.
* Enabled by default the traversing compilation queue with dynamic thresholds. See [the documentation](https://github.com/oracle/graal/blob/master/truffle/docs/TraversingCompilationQueue.md) for more information.
* Changed behavior of parameterized `Function<Object, Object>` conversion such that an `Object[]` argument is passed through to the guest function as a single array argument. Both raw `Function` and `Function<Object[], Object>` treat an `Object[]` as an array of arguments, like before.
* Added `TruffleContext.pause()` and `TruffleContext.resume(Future<Void>)` to pause and resume execution for a truffle context, respectively.
* Added `DebuggerSession.createPrimitiveValue()` to create a `DebugValue` from a primitive value. Use it instead of `DebugValue.set(primitiveValue)` which is now deprecated.
* Added support for iterators and hash maps to `DebugValue`. The added methods wraps the respective methods of `InteropLibrary`.
* Added support for Truffle libraries to be prepared for AOT. See `ExportLibrary.useForAOT` or the `AOTTutorial` java class for further details.
* The Specialization DSL now generates code to throw an `AssertionError` if a `@Shared` and `@Cached` parameter returns a non-null value and is used in a guard. The `null` state is reserved for the uninitialized state.
* Changed `TruffleLanguage.disposeContext`. In case the underlying polyglot context is being cancelled, `TruffleLanguage.disposeContext` is called even if `TruffleLanguage.finalizeContext` throws a TruffleException or a ThreadDeath exception.

## Version 21.1.0
* Added methods into `Instrumenter` that create bindings to be attached later on. Added `EventBinding.attach()` method.
* Added `TruffleContext.isCancelling()` to check whether a truffle context is being cancelled.
* Added `TruffleInstrument.Env.calculateContextHeapSize(TruffleContext, long, AtomicBoolean)` to calculate the heap size retained by a a context.
* Added `ContextsListener.onLanguageContextCreate`, `ContextsListener.onLanguageContextCreateFailed`, `ContextsListener.onLanguageContextInitialize`, and `ContextsListener.onLanguageContextInitializeFailed`  to allow instruments to listen to language context creation start events, language context creation failure events, language context initialization start events, and language context initialization failure events, respectively.
* Added `CompilerDirectives.isExact(Object, Class)` to check whether a value is of an exact type. This method should be used instead of the `value != null && value.getClass() == exactClass` pattern.
* Added `Frame.clear(FrameSlot)`. This allows the compiler to reason about the liveness of local variables. Languages are recommended to use it when applicable.
* Added `@GenerateAOT` to support preparation for AOT specializing nodes. Read the [AOT tutorial](https://github.com/oracle/graal/blob/master/truffle/docs/AOT.md) to get started with Truffle and AOT compilation.
* Profiles now can be disabled using `Profile.disable()` and reset using `Profile.reset()`.
* Added `--engine.CompileAOTOnCreate` option to trigger AOT compilation on call target create.
* Added new messages to `InteropLibrary` for interacting with buffer-like objects:
    * Added `hasBufferElements(Object)` that returns  `true` if this object supports buffer messages.
    * Added `isBufferWritable(Object)` that returns `true` if this object supports writing buffer elements.
    * Added `getBufferSize(Object)` to return the size of this buffer.
    * Added `readBufferByte(Object, long)`, `readBufferShort(Object, ByteOrder, long)`, `readBufferInt(Object, ByteOrder, long)`, `readBufferLong(Object, ByteOrder, long)`, `readBufferFloat(Object, ByteOrder, long)`  and `readBufferDouble(Object, ByteOrder, long)` to read a primitive from this buffer at the given index.
    * Added `writeBufferByte(Object, long, byte)`, `writeBufferShort(Object, ByteOrder, long, short)`, `writeBufferInt(Object, ByteOrder, long, int)`, `writeBufferLong(Object, ByteOrder, long, long)`, `writeBufferFloat(Object, ByteOrder, long, float)`  and `writeBufferDouble(Object, ByteOrder, long, double)` to write a primitive in this buffer at the given index (supported only if `isBufferWritable(Object)` returns `true`).
* Added `Shape.getLayoutClass()` as a replacement for `Shape.getLayout().getType()`. Returns the DynamicObject subclass provided to `Shape.Builder.layout`.
* Changed the default value of `--engine.MultiTier` from `false` to `true`. This should significantly improve the warmup time of Truffle interpreters.
* The native image build fails if a method known as not suitable for partial evaluation is reachable for runtime compilation. The check can be disabled by the `-H:-TruffleCheckBlackListedMethods` native image option.
* Added `ExactMath.truncate(float)` and `ExactMath.truncate(double)` methods to remove the decimal part (round toward zero) of a float or of a double respectively. These methods are intrinsified.
* Added `SuspendedEvent.prepareUnwindFrame(DebugStackFrame, Object)` to support forced early return values from a debugger.
* Added `DebugScope.convertRawValue(Class<? extends TruffleLanguage<?>>, Object)` to enable wrapping a raw guest language object into a DebugValue.
* Added new messages to the `InteropLibrary` to support iterables and iterators:
	* Added `hasIterator(Object)` that allows to specify that the receiver is an iterable.
    * Added `getIterator(Object)` to return the iterator for an iterable receiver.
    * Added `isIterator(Object)` that allows to specify that the receiver is an iterator.
    * Added `hasIteratorNextElement(Object)`  that allows to specify that the iterator receiver has element(s) to return by calling the `getIteratorNextElement(Object)` method.
    * Added `getIteratorNextElement(Object)` to return the current iterator element.
* Added `TruffleContext.leaveAndEnter(Node, Supplier)` to wait for another thread without triggering multithreading.
* Removed deprecated `TruffleLanguage.Env.getTruffleFile(String)`, `TruffleLanguage.Env.getTruffleFile(URI)` methods.
* Deprecated CompilationThreshold for prefered LastTierCompilationThreshold and SingleTierCompilationThreshold.
* Added new features to the DSL `@NodeChild` annotation:
    * Added `implicit` and `implicitCreate` attributes to allow implicit creation of child nodes by the parent factory method.
    * Added `allowUncached` and `uncached` attributes to allow using `@NodeChild` with `@GenerateUncached`.
* Added `TruffleLanguage.Env#getTruffleFileInternal(String, Predicate<TruffleFile>)` and `TruffleLanguage.Env#getTruffleFileInternal(URI, Predicate<TruffleFile>)` methods performing the guest language standard libraries check using a supplied predicate. These methods have a better performance compared to the `TruffleLanguage.Env#getInternalTruffleFile(String)` and `TruffleLanguage.Env#getInternalTruffleFile(URI)` as the guest language standard libraries check is performed only for files in the language home when IO is not enabled by the Context.
* Added `TruffleLanguage.Env.getLogger(String)` and `TruffleLanguage.Env.getLogger(Class<?>)` creating a context-bound logger. The returned `TruffleLogger` always uses a logging handler and options from Env's context and does not depend on being entered on any thread.
* Added new messages to the `InteropLibrary` to support hash maps:
	* Added `hasHashEntries(Object)` that allows to specify that the receiver provides hash entries.
	* Added `getHashSize(Object)` to return hash entries count.
	* Added `isHashEntryReadable(Object, Object)` that allows to specify that mapping for the given key exists and is readable.
	* Added `readHashValue(Object, Object)` to read the value for the specified key.
	* Added `readHashValueOrDefault(Object, Object, Object)` to read the value for the specified key or to return the default value when the mapping for the specified key does not exist.
	* Added `isHashEntryModifiable(Object, Object)` that allows to specify that mapping for the specified key exists and is writable.
	* Added `isHashEntryInsertable(Object, Object)` that allows to specify that mapping for the specified key does not exist and is writable.
	* Added `isHashEntryWritable(Object, Object)` that allows to specify that mapping is either modifiable or insertable.
	* Added `writeHashEntry(Object, Object, Object)` associating the specified value with the specified key.
	* Added `isHashEntryRemovable(Object, Object)` that allows to specify that mapping for the specified key exists and is removable.
	* Added `removeHashEntry(Object, Object)` removing the mapping for a given key.
	* Added `isHashEntryExisting(Object, Object)` that allows to specify that that mapping for a given key is existing.
	* Added `getHashEntriesIterator(Object)` to return the hash entries iterator.
    * Added `getHashKeysIterator(Object)` to return the hash keys iterator.
    * Added `getHashValuesIterator(Object)` to return the hash values iterator.
* Added `TypeDescriptor.HASH` and `TypeDescriptor.hash(TypeDescriptor, TypeDescriptor)` representing hash map types in the TCK.
* Added support for Truffle safepoints and thread local actions. See `TruffleSafepoint` and `ThreadLocalAction`. There is also a [tutorial](https://github.com/oracle/graal/blob/master/truffle/docs/Safepoints.md) that explains how to adopt and use in language or tool implementations.
* Make the Truffle NFI more modular.
    * Provide option `--language:nfi=none` for disabling native access via the Truffle NFI in native-image even if the NFI is included in the image (e.g. as dependency of another language).
    * Moved `trufflenfi.h` header from the JDK root include directory into the NFI language home (`languages/nfi/include`).

## Version 21.0.0
* If an `AbstractTruffleException` is thrown from the `ContextLocalFactory`, `ContextThreadLocalFactory` or event listener, which is called during the context enter, the exception interop messages are executed without a context being entered. The event listeners called during the context enter are:
    * `ThreadsActivationListener.onEnterThread(TruffleContext)`
    * `ThreadsListener.onThreadInitialized(TruffleContext, Thread)`
    * `TruffleInstrument.onCreate(Env)`
    * `TruffleLanguage.isThreadAccessAllowed(Thread, boolean)`
    * `TruffleLanguage.initializeMultiThreading(Object)`
    * `TruffleLanguage.initializeThread(Object, Thread)`
* Added `HostCompilerDirectives` for directives that guide the host compilations of Truffle interpreters.
    * `HostCompilerDirectives.BytecodeInterpreterSwitch` - to denote methods that contain the instruction-dispatch switch in bytecode interpreters
    * `HostCompilerDirectives.BytecodeInterpreterSwitchBoundary` - to denote methods that do not need to be inlined into the bytecode interpreter switch
* Truffle DSL generated nodes are no longer limited to 64 state bits. Use these state bits responsibly.
* Added support for explicitly selecting a host method overload using the signature in the form of comma-separated fully qualified parameter type names enclosed by parentheses (e.g. `methodName(f.q.TypeName,java.lang.String,int,int[])`).
* Changed the default value of `--engine.MultiTier` from `false` to `true`. This should significantly improve the warmup time of Truffle interpreters.
* Deprecated and added methods to support expected arity ranges in `ArityException` instances. Note that the replacement methods now include more strict validations.


## Version 20.3.0
* Added `RepeatingNode.initialLoopStatus` and `RepeatingNode.shouldContinue` to allow defining a custom loop continuation condition.
* Added new specialization utility to print detailed statistics about specialization instances and execution count. See [Specialization Statistics Tutorial](https://github.com/oracle/graal/blob/master/truffle/docs/SpecializationHistogram.md) for details on how to use it.
* Added new specialization compilation mode that ignores "fast path" specializations and generates calls only to "slow path" specializations. This mode is intended for testing purposes to increase tests coverage. See [Specialization testing documentation](https://github.com/oracle/graal/blob/master/truffle/docs/SpecializationTesting.md) for more details.
* Added [TruffleFile.readSymbolicLink](https://www.graalvm.org/truffle/javadoc/com/oracle/truffle/api/TruffleFile.html#readSymbolicLink--) method to read the symbolic link target.
* Added [ReportPolymorphism.Megamorphic](http://www.graalvm.org/truffle/javadoc/com/oracle/truffle/api/dsl/ReportPolymorphism.Megamorphic.html) annotation for expressing the "report only megamorphic specializations" use case when reporting polymorphism.
* Added new flags to inspect expansion during partial evaluation: `--engine.TraceMethodExpansion=truffleTier`, `--engine.TraceNodeExpansion=truffleTier`, `--engine.MethodExpansionStatistics=truffleTier` and `--engine.NodeExpansionStatistics=truffleTier`. Language implementations are encouraged to run with these flags enabled and investigate their output for unexpected results. See [Optimizing.md](https://github.com/oracle/graal/blob/master/truffle/docs/Optimizing.md) for details.
* Enabled by default the elastic allocation of Truffle compiler threads depending on the number of available processors, in both JVM and native modes. The old behavior, 1 or 2 compiler threads, can be explicitly enabled with `--engine.CompilerThreads=0`.
* Added `ThreadsActivationListener` to listen to thread enter and leave events in instruments.
* Added `TruffleInstrument.Env.getOptions(TruffleContext)` to retrieve context specific options for an instrument and `TruffleInstrument.getContextOptions()` to describe them. This is useful if an instrument wants to be configured per context. 
* Added `TruffleContext.isClosed()` to check whether a  truffle context is already closed. This is useful for instruments.
* Added `TruffleContext.closeCancelled` and `TruffleContext.closeResourceExhausted`  to allow instruments and language that create inner contexts to cancel the execution of a context.
* Added `TruffleContext.isActive` in addition to `TruffleContext.isEntered` and improved their documentation to indicate the difference.
* Added `ContextsListener.onContextResetLimit` to allow instruments to listen to context limit reset events from the polyglot API.
* All instances of `TruffleContext` accessible from instruments can now be closed by the instrument. Previously this was only possible for creators of the TruffleContext instance.
* Added the ability to create context and context thread locals in languages and instruments. See [ContextLocal](https://www.graalvm.org/truffle/javadoc/com/oracle/truffle/api/ContextLocal.html) and [ContextThreadLocal](https://www.graalvm.org/truffle/javadoc/com/oracle/truffle/api/ContextThreadLocal.html) for details.
* Removed the hard "maximum node count" splitting limit controlled by `TruffleSplittingMaxNumberOfSplitNodes` as well as the option itself.
* Removed polymorphism reporting from `DynamicObjectLibrary`. If the language wants to report polymorphism for a property access, it should do so manually using a cached specialization.
* The `iterations` for `LoopNode.reportLoopCount(source, iterations)` must now be >= 0.
* Added [NodeLibrary](https://www.graalvm.org/truffle/javadoc/com/oracle/truffle/api/interop/NodeLibrary.html), which provides guest language information associated with a particular Node location, local scope mainly and [TruffleLanguage.getScope](https://www.graalvm.org/truffle/javadoc/com/oracle/truffle/api/TruffleLanguage.html#getScope-C-) and [TruffleInstrument.Env.getScope](https://www.graalvm.org/truffle/javadoc/com/oracle/truffle/api/instrumentation/TruffleInstrument.Env.html#getScope-com.oracle.truffle.api.nodes.LanguageInfo-), which provides top scope object of a guest language.
* Deprecated com.oracle.truffle.api.Scope class and methods in TruffleLanguage and TruffleInstrument.Env, which provide the scope information through that class.
* Added scope information into InteropLibrary: [InteropLibrary.isScope](https://www.graalvm.org/truffle/javadoc/com/oracle/truffle/api/interop/InteropLibrary.html#isScope-java.lang.Object-), [InteropLibrary.hasScopeParent](https://www.graalvm.org/truffle/javadoc/com/oracle/truffle/api/interop/InteropLibrary.html#hasScopeParent-java.lang.Object-) and [InteropLibrary.getScopeParent](https://www.graalvm.org/truffle/javadoc/com/oracle/truffle/api/interop/InteropLibrary.html#getScopeParent-java.lang.Object-)
* Added utility method to find an instrumentable parent node [InstrumentableNode.findInstrumentableParent](https://www.graalvm.org/truffle/javadoc/com/oracle/truffle/api/instrumentation/InstrumentableNode.html#findInstrumentableParent-com.oracle.truffle.api.nodes.Node-).
* Deprecated `DebugScope.getArguments()` without replacement. This API was added without use-case.
* Added the [RootNode.isTrivial](https://www.graalvm.org/truffle/javadoc/com/oracle/truffle/api/nodes/RootNode.html#isTrivial) method, for specifying root nodes that are always more efficient to inline than not to.
* Added [ByteArraySupport](https://www.graalvm.org/truffle/javadoc/com/oracle/truffle/api/memory/ByteArraySupport.html): a helper class providing safe multi-byte primitive type accesses from byte arrays.
* Added a new base class for Truffle exceptions, see [AbstractTruffleException](https://www.graalvm.org/truffle/javadoc/com/oracle/truffle/api/exception/AbstractTruffleException.html). The original `TruffleException` has been deprecated. Added new interop messages for exception handling replacing the deprecated `TruffleException` methods.
* Added new messages to `InteropLibrary` related to exception handling:
    * Added `getExceptionType(Object)` that allows to specify the type of an exception, e.g. PARSE_ERROR. 
    * Added `isExceptionIncompleteSource(Object)` allows to specify whether the parse error contained unclosed brackets.
    * Added `getExceptionExitStatus(Object)` allows to specify the exit status of an exception of type EXIT.
    * Added `hasExceptionCause(Object)` and `getExceptionCause(Object)` to return the cause of this error
    * Added `hasExceptionStackTrace(Object)` and `getExceptionStackTrace(Object)` to return the guest stack this of this error. 
    * Added `hasExceptionMessage(Object)` and `getExceptionMessage(Object)` to provide an error message of the error.
    * Added `hasExecutableName(Object)` and `getExecutableName(Object)` to provide a method name similar to what was provided in `RootNode.getName()` but for executable objects.
    * Added `hasDeclaringMetaObject(Object)` and `getDeclaringMetaObject(Object)` to provide the meta object of the function. 
* Language implementations are recommended to perform the following steps to upgrade their exception implementation:
    * Convert non-internal guest language exceptions to `AbstractTruffleException`, internal errors should be refactored to no longer implement `TruffleException`.
    * Export new interop messages directly on the `AbstractTruffleException` subclass if necessary. Consider exporting `getExceptionType(Object)`, `getExceptionExitStatus(Object)` and `isExceptionIncompleteSource(Object)`. For other interop messages the default implementation should be sufficient for most use-cases. Consider using `@ExportLibrary(delegateTo=...)` to forward to a guest object stored inside of the exception.
    * Rewrite interop capable guest language try-catch nodes to the new interop pattern for handling exceptions. See `InteropLibrary#isException(Object)` for more information. 
    * Implement the new method `RootNode.translateStackTraceElement` which allows guest languages to transform stack trace elements to accessible guest objects for other languages.
    * Consider making executable interop objects of the guest language implement `InteropLibrary.hasExecutableName(Object)` and `InteropLibrary.hasDeclaringMetaObject(Object)`.
    * Make exception printing in the guest language use `InteropLibrary.getExceptionMessage(Object)`, `InteropLibrary.getExceptionCause(Object)` and `InteropLibrary.getExceptionStackTrace(Object)` for foreign exceptions to print them in the style of the language.
    * Make all exports of `InteropLibrary.throwException(Object)` throw an instance of `AbstractTruffleException`. This contract will be enforced in future versions when `TruffleException` will be removed.
    * Attention: Since [AbstractTruffleException](https://www.graalvm.org/truffle/javadoc/com/oracle/truffle/api/exception/AbstractTruffleException.html) is an abstract base class, not an interface, the exceptions the Truffle NFI throws do not extend UnsatisfiedLinkError anymore. This is an incompatible change for guest languages that relied on the exact exception class. The recommended fix is to catch AbstractTruffleException instead of UnsatisfiedLinkError.
* Added [TruffleInstrument.Env.getEnteredContext](https://www.graalvm.org/truffle/javadoc/com/oracle/truffle/api/instrumentation/TruffleInstrument.Env.html#getEnteredContext--) returning the entered `TruffleContext`.
* Added [DebuggerSession.setShowHostStackFrames](https://www.graalvm.org/truffle/javadoc/com/oracle/truffle/api/debug/DebuggerSession.html#setShowHostStackFrames-boolean-) and host `DebugStackFrame` and `DebugStackTraceElement`. This is useful for debugging of applications that use host interop.
* All Truffle Graal runtime options (-Dgraal.) which were deprecated in GraalVM 20.1 are removed. The Truffle runtime options are no longer specified as Graal options (-Dgraal.). The Graal options must be replaced by corresponding engine options specified using [polyglot API](https://www.graalvm.org/truffle/javadoc/org/graalvm/polyglot/Engine.Builder.html#option-java.lang.String-java.lang.String-).
* Deprecated the `com.oracle.truffle.api.object.dsl` API without replacement. The migration path is to use `DynamicObject` subclasses with the `com.oracle.truffle.api.object` API.
* A node parameter now needs to be provided to TruffleContext.enter() and TruffleContext.leave(Object). The overloads without node parameter are deprecated. This is useful to allow the runtime to compile the enter and leave code better if a node is passed as argument. 
* Added [DebuggerSession.suspendHere](https://www.graalvm.org/truffle/javadoc/com/oracle/truffle/api/debug/DebuggerSession.html#suspendHere-com.oracle.truffle.api.nodes.Node-) to suspend immediately at the current location of the current execution thread.
* Added [RootNode.prepareForAOT](https://www.graalvm.org/truffle/javadoc/com/oracle/truffle/api/nodes/RootNode.html#prepareForAOT) that allows to initialize root nodes for compilation that were not yet executed.
* Removed deprecation for `RootNode.getLanguage(Class<?>)`, it is still useful to efficiently access the associated language of a root node.
* Block node partial compilation is no longer eagerly triggered but only when the `--engine.MaximumGraalNodeCount` limit was reached once for a call target.
* Lifted the restriction that the dynamic type of a `DynamicObject` needs to be an instance of `ObjectType`, allowing any non-null object. Deprecated `Shape.getObjectType()` that has been replaced by `Shape.getDynamicType()`.
* Added [TruffleLanguage.Env.createHostAdapterClass](https://www.graalvm.org/truffle/javadoc/com/oracle/truffle/api/TruffleLanguage.Env.html#createHostAdapterClass-java.lang.Class:A-) to allow extending a host class and/or interfaces with a guest object via a generated host adapter class (JVM only).
* Deprecated the old truffle-node-count based inlining heuristic and related options (namely InliningNodeBudget and LanguageAgnosticInlining).
* Added `@GenerateLibrary.pushEncapsulatingNode()` that allows to configure whether encapsulating nodes are pushed or popped.

## Version 20.2.0
* Added new internal engine option `ShowInternalStackFrames` to show internal frames specific to the language implementation in stack traces.
* Added new identity APIs to `InteropLibrary`:
    * `hasIdentity(Object receiver)` to find out whether an object specifies identity
	* `isIdentical(Object receiver, Object other, InteropLibrary otherLib)` to compare the identity of two object
	* `isIdenticalOrUndefined(Object receiver, Object other)` export to specify the identity of an object.
	* `identityHashCode(Object receiver)` useful to implement maps that depend on identity.
* Added `TriState` utility class represents three states TRUE, FALSE and UNDEFINED.
* Added `InteropLibrary.getUncached()` and `InteropLibrary.getUncached(Object)` short-cut methods for convenience.
* Enabled by default the new inlining heuristic in which inlining budgets are based on Graal IR node counts and not Truffle Node counts.
* Added `ConditionProfile#create()` as an alias of `createBinaryProfile()` so it can be used like `@Cached ConditionProfile myProfile`. 
* Improved `AssumedValue` utility class: Code that reads the value but can not constant fold it does not need to deopt when the value changes.
* A `TruffleFile` for an empty path is no more resolved to the current working directory.
* Added [`SourceBuilder.canonicalizePath(boolean)`](https://www.graalvm.org/truffle/javadoc/com/oracle/truffle/api/source/Source.SourceBuilder.html) to control whether the `Source#getPath()` should be canonicalized.
* Deprecated and renamed `TruffleFile.getMimeType` to [TruffleFile.detectMimeType](https://www.graalvm.org/truffle/javadoc/com/oracle/truffle/api/TruffleFile.html#detectMimeType--). The new method no longer throws `IOException` but returns `null` instead.
* The languages are responsible for stopping and joining the stopped `Thread`s in the [TruffleLanguage.finalizeContext](https://www.graalvm.org/truffle/javadoc/com/oracle/truffle/api/TruffleLanguage.html#finalizeContext-C-).
* Added Truffle DSL `@Bind` annotation to common out expression for use in guards and specialization methods.
* Added the ability to disable adoption for DSL cached expressions with type node using `@Cached(value ="...", weak = true)`.
* Added an option not to adopt the parameter annotated by @Cached, using `@Cached(value ="...", adopt = false)`.
* Added `TruffleWeakReference` utility to be used on partial evaluated code paths instead of the default JDK `WeakReference`.
* Removed deprecated API in `com.oracle.truffle.api.source.Source`. The APIs were deprecated in 19.0.
* Added `CompilerDirectives.shouldNotReachHere()` as a short-cut for languages to indicate that a path should not be reachable neither in compiled nor interpreted code paths.
* All subclasses of `InteropException` do no longer provide a Java stack trace. They are intended to be thrown, immediately caught by the caller and not re-thrown. As a result they can now be allocated on compiled code paths and do no longer require a `@TruffleBoundary` or `transferToInterpreterAndInvalidate()` before use. Languages are encouraged to remove `@TruffleBoundary` annotations or leading `transferToInterpreterAndInvalidate()` method calls before interop exceptions are thrown. 
* All `InteropException` subclasses now offer a new `create` factory method to provide a cause. This cause should only be used if user provided guest application code caused the problem.
* The use of `InteropException.initCause` is now deprecated for performance reasons. Instead pass the cause when the `InteropException` is constructed. The method `initCause` will throw `UnsupportedOperationException` in future versions. Please validate all calls to `Throwable.initCause` for language or tool implementation code.
* Added [TruffleFile.isSameFile](https://www.graalvm.org/truffle/javadoc/com/oracle/truffle/api/TruffleFile.html#isSameFile-com.oracle.truffle.api.TruffleFile-java.nio.file.LinkOption...-) method to test if two `TruffleFile`s refer to the same physical file.
* Added new `EncapsulatingNodeReference` class to lookup read and write the current encapsulating node. Deprecated encapsulating node methods in `NodeUtil`.
* Added support for subclassing `DynamicObject` so that guest languages can directly base their object class hierarchy on it, add fields, and use `@ExportLibrary` on subclasses. Guest language object classes should implement `TruffleObject`.
* Added new [DynamicObjectLibrary](https://www.graalvm.org/truffle/javadoc/com/oracle/truffle/api/object/DynamicObjectLibrary.html) API for accessing and mutating properties and the shape of `DynamicObject` instances. This is the recommended API from now on. Other, low-level property access APIs will be deprecated and removed in a future release.

## Version 20.1.0
* Added `@GenerateLibrary(dynamicDispatchEnabled = false)` that allows to disable dynamic dispatch semantics for a library. The default is `true`.
* Added ability to load external default exports for libraries using a service provider. See `GenerateLibrary(defaultExportLookupEnabled = true)`.
* The use of `@NodeField` is now permitted in combination with `@GenerateUncached`, but it throws UnsupportedOperationException when it is used.
* It is now possible to specify a setter with `@NodeField`. The generated field then will be mutable.
* Removed deprecated interoperability APIs that were deprecated in 19.0.0. 
* Removed deprecated instrumentation APIs that were deprecated in 0.33
* The `PerformanceWarningsAreFatal` and `TracePerformanceWarnings` engine options take a comma separated list of performance warning types. Allowed warning types are `call` to enable virtual call warnings, `instanceof` to enable virtual instance of warnings and `store` to enables virtual store warnings. There are also `all` and `none` types to enable (disable) all performance warnings.
* Added [DebugValue#getRawValue()](https://www.graalvm.org/truffle/javadoc/com/oracle/truffle/api/debug/DebugValue.html) for raw guest language object lookup from same language.
* Added [DebugStackFrame#getRawNode()](https://www.graalvm.org/truffle/javadoc/com/oracle/truffle/api/debug/DebugStackFrame.html) for root node lookup from same language.
* Added [DebugException#getRawException()](https://www.graalvm.org/truffle/javadoc/com/oracle/truffle/api/debug/DebugException.html) for raw guest language exception lookup from same language.
* Added [DebugStackFrame#getRawFrame()](https://www.graalvm.org/truffle/javadoc/com/oracle/truffle/api/debug/DebugStackFrame.html) for underlying frame lookup from same language.
* Added `TruffleInstrument.Env.getPolyglotBindings()` that replaces now deprecated `TruffleInstrument.Env.getExportedSymbols()`.
* Added `@ExportLibrary(transitionLimit="3")` that allows the accepts condition of exported libraries to transition from true to false for a library created for a receiver instance. This is for example useful to export messages for array strategies. 
* Added `CompilationFailureAction` engine option which deprecates `CompilationExceptionsArePrinted `, `CompilationExceptionsAreThrown`, `CompilationExceptionsAreFatal` and `PerformanceWarningsAreFatal` options.
* Added `TreatPerformanceWarningsAsErrors` engine option which deprecates the `PerformanceWarningsAreFatal` option. To replace the `PerformanceWarningsAreFatal` option use the `TreatPerformanceWarningsAsErrors` with `CompilationFailureAction` set to `ExitVM`.
* Added `bailout` into performance warning kinds used by `TracePerformanceWarnings`, `PerformanceWarningsAreFatal` and `CompilationExceptionsAreFatal` options.
* Added [Option.deprecationMessage](https://www.graalvm.org/truffle/javadoc/com/oracle/truffle/api/Option.html#deprecationMessage--) to set the option deprecation reason.
* `engine.Mode` is now a supported option and no longer experimental.
* Added new meta-data APIs to `InteropLibrary`:
	* `has/getLanguage(Object receiver)` to access the original language of an object.
	* `has/getSourceLocation(Object receiver)` to access the source location of an object (e.g. of function or classes).
	* `toDisplayString(Object receiver, boolean allowsSideEffect)` to produce a human readable string.
	* `has/getMetaObject(Object receiver)` to access the meta-object of an object.
	* `isMetaObject(Object receiver)` to find out whether an object is a meta-object (e.g. Java class)
	* `getMetaQualifiedName(Object receiver)` to get the qualified name of the meta-object
	* `getMetaSimpleName(Object receiver)` to get the simple name of a the meta-object
	* `isMetaInstance(Object receiver, Object instance)` to check whether an object is an instance of a meta-object.
* Added `TruffleLanguage.getLanguageView` that allows to wrap values to add language specific information for primitive and foreign values.
* Added `TruffleLanguage.getScopedView` that allows to wrap values to add scoping and visibility to language values.
* Added `TruffleInstrument.Env.getScopedView` and `TruffleInstrument.Env.getLanguageView` to access language and scoped views from instruments.
* Added `TruffleInstrument.Env.getLanguageInfo` to convert language classes to `LanguageInfo`.
* Deprecated `TruffleLanguage.findMetaObject`, `TruffleLanguage.findSourceLocation`, `TruffleLanguage.toString` and `TruffleLanguage.isObjectOfLanguage`. Use the new interop APIs and language views as replacement.
* Added support for the value conversions of [DebugValue](https://www.graalvm.org/truffle/javadoc/com/oracle/truffle/api/debug/DebugValue.html) that provide the same functionality as value conversions on [Value](https://www.graalvm.org/sdk/javadoc/org/graalvm/polyglot/Value.html).
* Added [DebugValue#toDisplayString](https://www.graalvm.org/truffle/javadoc/com/oracle/truffle/api/debug/DebugValue.html#toDisplayString--) to convert the value to a language-specific string representation.
* Deprecated `DebugValue#as`, other conversion methods should be used instead.
* Clarify [InteropLibrary](https://www.graalvm.org/truffle/javadoc/com/oracle/truffle/api/interop/InteropLibrary.html) javadoc documentation of message exceptions. [UnsupportedMessageException](https://www.graalvm.org/truffle/javadoc/com/oracle/truffle/api/interop/UnsupportedMessageException.html) is thrown when the operation is never supported for the given receiver type. In other cases [UnknownIdentifierException](https://www.graalvm.org/truffle/javadoc/com/oracle/truffle/api/interop/UnknownIdentifierException.html) or [InvalidArrayIndexException](https://www.graalvm.org/truffle/javadoc/com/oracle/truffle/api/interop/InvalidArrayIndexException.html) are thrown.
* Added [TruffleLanguage.Env.initializeLanguage](https://www.graalvm.org/truffle/javadoc/com/oracle/truffle/api/TruffleLanguage.Env.html#initializeLanguage-com.oracle.truffle.api.nodes.LanguageInfo-) method to force language initialization.
* Values of `NAME` properties of [ReadVariableTag](https://www.graalvm.org/truffle/javadoc/com/oracle/truffle/api/instrumentation/StandardTags.ReadVariableTag.html#NAME) and [WriteVariableTag](https://www.graalvm.org/truffle/javadoc/com/oracle/truffle/api/instrumentation/StandardTags.WriteVariableTag.html#NAME) extended to allow an object or an array of objects with name and source location.
* Added support for asynchronous stack traces: [TruffleLanguage.Env.getAsynchronousStackDepth()](https://www.graalvm.org/truffle/javadoc/com/oracle/truffle/api/TruffleLanguage.Env.html#getAsynchronousStackDepth--), [RootNode.findAsynchronousFrames()](https://www.graalvm.org/truffle/javadoc/com/oracle/truffle/api/nodes/RootNode.html#findAsynchronousFrames-com.oracle.truffle.api.frame.Frame-), [TruffleInstrument.Env.setAsynchronousStackDepth()](https://www.graalvm.org/truffle/javadoc/com/oracle/truffle/api/instrumentation/TruffleInstrument.Env.html#setAsynchronousStackDepth-int-), [TruffleStackTrace.getAsynchronousStackTrace()](https://www.graalvm.org/truffle/javadoc/com/oracle/truffle/api/TruffleStackTrace.html#getAsynchronousStackTrace-com.oracle.truffle.api.CallTarget-com.oracle.truffle.api.frame.Frame-), [DebuggerSession.setAsynchronousStackDepth()](https://www.graalvm.org/truffle/javadoc/com/oracle/truffle/api/debug/DebuggerSession.html#setAsynchronousStackDepth-int-), [SuspendedEvent.getAsynchronousStacks()](https://www.graalvm.org/truffle/javadoc/com/oracle/truffle/api/debug/SuspendedEvent.html#getAsynchronousStacks--), [DebugException.getDebugAsynchronousStacks()](https://www.graalvm.org/truffle/javadoc/com/oracle/truffle/api/debug/DebugException.html#getDebugAsynchronousStacks--).

## Version 20.0.0
* Add [Layout#dispatch()](https://www.graalvm.org/truffle/javadoc/com/oracle/truffle/api/object/dsl/Layout.html#dispatch--) to be able to generate override of `ObjectType#dispatch()` method in the generated inner \*Type class.
* Deprecated engine options engine.InvalidationReprofileCount and engine.ReplaceReprofileCount. They no longer have any effect. There is no longer reprofiling after compilation. 
* Added [DebuggerSession.{suspend(), suspendAll,resume()}](https://www.graalvm.org/truffle/javadoc/com/oracle/truffle/api/debug/DebuggerSession.html) to allow suspending and resuming threads.
* Add new loop explosion mode [LoopExplosionKind#FULL_UNROLL_UNTIL_RETURN](https://www.graalvm.org/truffle/javadoc/com/oracle/truffle/api/nodes/ExplodeLoop.LoopExplosionKind.html#FULL_UNROLL_UNTIL_RETURN), which can be used to duplicate loop exits during unrolling until function returns.
* The default [LoopExplosionKind](https://www.graalvm.org/truffle/javadoc/com/oracle/truffle/api/nodes/ExplodeLoop.LoopExplosionKind.html) for `@ExplodeLoop` changed from `FULL_UNROLL` to `FULL_UNROLL_UNTIL_RETURN`, which we believe is more intuitive. We recommend reviewing your usages of `@ExplodeLoop`, especially those with `return`, `break` and `try/catch` in the loop body as those might duplicate more code than before.
* The `TruffleCheckNeverPartOfCompilation` option when building a native image is now enabled by default, ensuring `neverPartOfCompilation()` is not reachable for runtime compilation. Use `CompilerDirectives.bailout()` if you want to test when a compilation fails, otherwise avoid `neverPartOfCompilation()` in code reachable for runtime compilation (e.g., by using `@TruffleBoundary`).
* The `DirectoryStream` created by a relative `TruffleFile` passes relative `TruffleFile`s into the `FileVisitor`, even when an explicit [current working directory was set](https://www.graalvm.org/truffle/javadoc/com/oracle/truffle/api/TruffleLanguage.Env.html#setCurrentWorkingDirectory-com.oracle.truffle.api.TruffleFile-).
* Added `DebuggerTester.startExecute()` that allows to execute an arbitrary sequence of commands on the background thread.
* Time specification in `InteropLibrary` relaxed to allow a fixed timezone when no date is present.
* `TruffleLogger.getLogger` throws an `IllegalArgumentException` when given `id` is not a valid language or instrument id.
* [Node#getEncapsulatingSourceSection()](https://www.graalvm.org/truffle/javadoc/com/oracle/truffle/api/nodes/Node.html#getEncapsulatingSourceSection--) is no longer a fast-path method, because `getSourceSection()` is not fast-path.
* The algorithm used to generate a unique [URI](https://www.graalvm.org/truffle/javadoc/com/oracle/truffle/api/source/Source.html#getURI--) for a `Source` built without an `URI` was changed to SHA-256.
* Added [ExportLibrary.delegateTo](https://www.graalvm.org/truffle/javadoc/com/oracle/truffle/api/library/ExportLibrary.html#delegateTo--) attribute that allows to delegate all messages of a library to value of a final delegate field. This can be used in combination with `ReflectionLibrary` to improve the ability to build wrappers.
* `ReadVariableTag` and `WriteVariableTag` added to [StandardTags](https://www.graalvm.org/truffle/javadoc/com/oracle/truffle/api/instrumentation/StandardTags.html).

* Truffle TCK now checks that instrumentable nodes are not used in the context of a Library.
* Getter to check whether [TruffleContext](https://www.graalvm.org/truffle/javadoc/com/oracle/truffle/api/TruffleContext.html#isEntered--) is activated or not.
* All Truffle Graal runtime options (-Dgraal.) will be deprecated with 20.1. The Truffle runtime options are no longer specified as Graal options (-Dgraal.). The Graal options must be replaced by corresponding engine options specified using [polyglot API](https://www.graalvm.org/truffle/javadoc/org/graalvm/polyglot/Engine.Builder.html#option-java.lang.String-java.lang.String-). The `TRUFFLE_STRICT_OPTION_DEPRECATION` environment variable can be used to detect usages of deprecated Graal options. When the `TRUFFLE_STRICT_OPTION_DEPRECATION` is set to `true` and the deprecated Graal option is used the Truffle runtime throws an exception listing the used deprecated options and corresponding replacements.


## Version 19.3.0
* Added ability to obtain an [Internal Truffle File](https://www.graalvm.org/truffle/javadoc/com/oracle/truffle/api/TruffleLanguage.Env.html#getInternalTruffleFile-java.lang.String-). The internal file is located in the language home directories and it's readable even when IO is not allowed by the Context.
* Deprecated `TruffleLanguage.Env.getTruffleFile` use [getInternalTruffleFile](https://www.graalvm.org/truffle/javadoc/com/oracle/truffle/api/TruffleLanguage.Env.html#getInternalTruffleFile-java.lang.String-) for language standard library files located in language home or [getPublicTruffleFile](https://www.graalvm.org/truffle/javadoc/com/oracle/truffle/api/TruffleLanguage.Env.html#getPublicTruffleFile-java.lang.String-) for user files.
* Added primitive specializations to `CompilerAsserts.partialEvaluationConstant()`.
* Added the new `execute` method to `LoopNode`, which allows loops to return values.
* Added support for temporary [files](https://www.graalvm.org/truffle/javadoc/com/oracle/truffle/api/TruffleLanguage.Env.html#createTempFile-com.oracle.truffle.api.TruffleFile-java.lang.String-java.lang.String-java.nio.file.attribute.FileAttribute...-) and [directories](https://www.graalvm.org/truffle/javadoc/com/oracle/truffle/api/TruffleLanguage.Env.html#createTempDirectory-com.oracle.truffle.api.TruffleFile-java.lang.String-java.nio.file.attribute.FileAttribute...-).
* Threads created by the embedder may now be collected by the GC before they can be [disposed](https://www.graalvm.org/truffle/javadoc/com/oracle/truffle/api/TruffleLanguage.html#disposeThread-C-java.lang.Thread-). If languages hold onto thread objects exposed via `initializeThread` they now need to do so with `WeakReference` to avoid leaking thread instances.
* Support boolean literals in DSL expressions used in [@Specialization](https://www.graalvm.org/truffle/javadoc/com/oracle/truffle/api/dsl/Specialization) and [@Cached](https://www.graalvm.org/truffle/javadoc/com/oracle/truffle/api/dsl/Cached) fields.
* Added standard [block node](https://www.graalvm.org/truffle/javadoc/com/oracle/truffle/api/nodes/BlockNode.html) for language implementations. Using the block node allows the optimizing runtime to split big blocks into multiple compilation units. This optimization may be enabled using `--engine.PartialBlockCompilation` (on by default) and configured using `--engine.PartialBlockCompilationSize` (default 3000).
* Added new experimental inlining heuristic in which inlining budgets are based on Graal IR node counts and not Truffle Node counts. Enable with `-Dgraal.TruffleLanguageAgnosticInlining=true`.
* Deprecated `DynamicObject#isEmpty()`, `DynamicObject#size()`; use `Shape#getPropertyCount()` instead.
* Deprecated `Shape#getPropertyList(Pred)`, `Shape#getKeyList(Pred)`, `Shape#hasTransitionWithKey(Object)`, `Shape.Allocator#locationForValue(Object, EnumSet)` without replacement.
* Added [Scope.Builder#rootInstance(Object)](https://www.graalvm.org/truffle/javadoc/com/oracle/truffle/api/Scope.Builder.html#rootInstance-java.lang.Object-), [Scope#getRootInstance()](https://www.graalvm.org/truffle/javadoc/com/oracle/truffle/api/Scope.html#getRootInstance--) and [DebugScope#getRootInstance()](https://www.graalvm.org/truffle/javadoc/com/oracle/truffle/api/debug/DebugScope.html#getRootInstance--) to provide an instance of guest language representation of the root node (e.g. a guest language function).
* Debugger breakpoints can be restricted to a particular root instance via [Breakpoint.Builder#rootInstance(DebugValue)](https://www.graalvm.org/truffle/javadoc/com/oracle/truffle/api/debug/Breakpoint.Builder.html#rootInstance-com.oracle.truffle.api.debug.DebugValue-) and found later on via [DebugValue#getRootInstanceBreakpoints()](https://www.graalvm.org/truffle/javadoc/com/oracle/truffle/api/debug/DebugValue.html#getRootInstanceBreakpoints--).
* Deprecated `TruffleLanguage.getContextReference()` as this method is inefficient in many situations. The most efficient context lookup can be achieved knowing the current AST in which it is used by calling `Node.lookupContextReference(Class)`.
* Truffle languages and instruments no longer create `META-INF/truffle` files, but generate service implementations for [TruffleLanguage.Provider](https://www.graalvm.org/truffle/javadoc/com/oracle/truffle/api/TruffleLanguage.Provider.html) and [TruffleInstrument.Provider](https://www.graalvm.org/truffle/javadoc/com/oracle/truffle/api/instrumentation/TruffleInstrument.Provider.html) automatically. Recompiling the TruffleLanguage using the Truffle annotation processor automatically migrates the language.
* The Truffle DSL processor jar no longer requires the Truffle API or Graal SDK as a dependency. 
* Added interop messages for guest language exception objects: [InteropLibrary#isException(Object)](https://www.graalvm.org/truffle/javadoc/com/oracle/truffle/api/interop/InteropLibrary.html#isException-java.lang.Object-) and [InteropLibrary#throwException(Object)](https://www.graalvm.org/truffle/javadoc/com/oracle/truffle/api/interop/InteropLibrary.html#throwException-java.lang.Object-).
* [TruffleLanguage.patchContext](https://www.graalvm.org/truffle/javadoc/com/oracle/truffle/api/TruffleLanguage.html#patchContext-C-com.oracle.truffle.api.TruffleLanguage.Env-) is invoked for all languages whose contexts were created during context pre-initialization. Originally the `patchContext`  was invoked only for languages with initialized contexts.

## Version 19.2.0
* Added sub-process output (error output) [redirection into OutputStream](https://www.graalvm.org/truffle/javadoc/org/graalvm/polyglot/io/ProcessHandler.Redirect.html#stream-java.io.OutputStream-).
* Added `RootNode.getQualifiedName()` for a better distinction when printing stack traces. Languages are encouraged to implement it, in case it differs from the root name.
* Added methods to identify date, time, timezone, instant and duration values in `InteropLibrary` and TCK `TypeDescriptor`.
* Added ability to read the default time zone from the language Environment with `Env.getTimeZone()`.
* Deprecated `Env.parse` and added replacement APIs `Env.parseInternal` and `Env.parsePublic`. The new API requires to differentiate between parse calls that were invoked by the guest language user and those which are part of the internal language semantics. The separation avoids accidentally exposing access to internal languages. 
* Deprecated `Env.getLanguages()` and added replacement APIs `Env.getInternalLanguages()` and `Env.getPublicLanguages()`. 
* Added [Source.newBuilder(Source)](https://www.graalvm.org/truffle/javadoc/com/oracle/truffle/api/source/Source.html#newBuilder-com.oracle.truffle.api.source.Source-) that inherits Source properties from an existing Source.
* Added [RootBodyTag](https://www.graalvm.org/truffle/javadoc/com/oracle/truffle/api/instrumentation/StandardTags.RootBodyTag.html).

## Version 19.1.0
* `@GenerateUncached` is now inherited by subclasses.
* `NodeFactory` now supports `getUncachedInstance` that returns the uncached singleton.  
* Introduced Truffle process sandboxing. Added a [TruffleLanguage.Env.newProcessBuilder](https://www.graalvm.org/truffle/javadoc/com/oracle/truffle/api/TruffleLanguage.Env.html#newProcessBuilder-java.lang.String...-) method creating a new [TruffleProcessBuilder](https://www.graalvm.org/truffle/javadoc/com/oracle/truffle/api/io/TruffleProcessBuilder.html) to configure and start a new sub-process.
* Added support for reading environment variables, use [TruffleLanguage.Env.getEnvironment](https://www.graalvm.org/truffle/javadoc/com/oracle/truffle/api/TruffleLanguage.Env.html#getEnvironment--) to obtain process environment variables.
* `NodeFactory` now supports `getUncachedInstance` that returns the uncached singleton. 
* `@GenerateUncached` can now be used in combination with `@NodeChild` if execute signatures for all arguments are present.
* Removed deprecated automatic registration of the language class as a service.
* The [LanguageProvider](https://www.graalvm.org/truffle/javadoc/org/graalvm/polyglot/tck/LanguageProvider.html#createIdentityFunctionSnippet-org.graalvm.polyglot.Context-) can override the default verfication of the TCK `IdentityFunctionTest`.
* Removed deprecated and misspelled method `TruffleStackTrace#getStacktrace`.
* Removed deprecated methods`TruffleStackTraceElement#getStackTrace` and `TruffleStackTraceElement#fillIn` (use methods of `TruffleStackTrace` instead).
* `SlowPathException#fillInStackTrace` is now `final`.
* Added an ability to read a [path separator](https://www.graalvm.org/truffle/javadoc/com/oracle/truffle/api/TruffleLanguage.Env.html#getPathSeparator--) used to separate filenames in a path list.
* `@TruffleBoundary` methods that throw but are not annotated with `@TruffleBoundary(transferToInterpreterOnException=false)` will now transfer to the interpreter only once per `CallTarget` (compilation root).
* Added [TruffleFile.setAttribute](https://www.graalvm.org/truffle/javadoc/com/oracle/truffle/api/TruffleFile.html#setAttribute-com.oracle.truffle.api.TruffleFile.AttributeDescriptor-T-java.nio.file.LinkOption...-) to allow languages to set file attributes.

## Version 19.0.0
* Renamed version 1.0.0 to 19.0.0

## Version 1.0.0 RC15
* This version includes a major revision of the Truffle Interoperability APIs. Most existing APIs for Truffle Interoperability were deprecated. The compatiblity layer may cause significant performance reduction for interoperability calls. 
	* Please see the [Interop Migration Guide](https://github.com/oracle/graal/blob/master/truffle/docs/InteropMigration.md) for an overview and individual `@deprecated` javadoc tags for guidance.
	* Deprecated classes `ForeignAccess`, `Message`, `MessageResolution`, `Resolve` and `KeyInfo`. 
	* The following methods got deprecated:
		* `InteropException.raise`, with libraries there should be no need to convert checked exceptions to runtime exceptions.
		* `TruffleObject.getForeignAccess()`.
	* Introduced new classes: `InteropLibrary` and `InvalidArrayIndexException`.
	* Added `ObjectType.dispatch` to configure the dynamic dispatch and deprecated `ObjectType.getForeignAccessFactory`.
* Added Truffle Library API that allows language implementations to use polymorphic dispatch for receiver types with support for implementation specific caching/profiling with support for uncached dispatch. 
	* Please see the [Truffle Library Tutorial](https://github.com/oracle/graal/blob/master/truffle/docs/TruffleLibraries.md) for further details.
	* Introduced new package: `com.oracle.truffle.api.library`.
* Added `@GenerateUncached` to allow the generation of uncached Truffle DSL nodes accessible via the new static generated method`getUncached()`.
	* Set the default value for @Cached to `"create()"`. This allows `@Cached` to be used without attribute.
	* Added `@Cached(uncached="")` to specify the expression to use for the uncached node.
	* Added `@Cached(allowUncached=true)` to allow the cached expression to be reused as uncached expression. Only necessary if the cached expression is not trivial or there is no `getUncached()` static method in the node.
	* Added `@Cached#parameters` to allow to share the parameter specification for the cached and uncached version of a node.
	* Added `getUncached()` method to the following classes:
        - BranchProfile 
        - ByteValueProfile
        - ConditionProfile
        - DoubleValueProfile
        - FloatValueProfile
        - IntValueProfile 
        - LongValueProfile
        - LoopConditionProfile
        - PrimitiveValueProfile
        - ValueProfile
        - IndirectCallNode
* Truffle DSL can now properly handle checked exceptions in execute methods and specializations.
* Truffle DSL now guarantees to adopt nodes before they are executed in guards. Previously, nodes used in guards were only adopted for their second cached invocation.
* Added `@Cached.Shared` to allow sharing of cached values between specialization and exported Truffle Library methods.
* Added `Node.isAdoptable()` that allows `Node.getParent()` to always remain `null` even if the node is adopted by a parent. This allows to share nodes statically and avoid the memory leak for the parent reference.
* Added `NodeUtil.getCurrentEncapsulatingNode` to access the current encapsulating node in nodes that are not adoptable.
* Added the `Assumption.isValidAssumption` method that allows for simpler checking of assumptions in generated code. 
* Added Truffle DSL option `-Dtruffle.dsl.ignoreCompilerWarnings=true|false`, to ignore Truffle DSL compiler warnings. This is useful and recommended to be used for downstream testing.
* Added `@CachedContext` and `@CachedLanguage` for convenient language and context lookup in specializations or exported methods.
* Added `Node.lookupContextReference(Class)` and `Node.lookupLanguageReference(Class)` that allows for a more convenient lookup.
* Deprecated `RootNode.getLanguage(Class)`, the new language references should be used instead.
* Added `TruffleFile` aware file type detector
    - Added [TruffleFile.FileTypeDetector SPI](https://www.graalvm.org/truffle/javadoc/com/oracle/truffle/api/TruffleFile.FileTypeDetector.html) to detect a file MIME type and a file encoding. A language registering `FileTypeDetector` has to support all the MIME types recognized by the registered detector.
    - Added [TruffleFile.getMimeType method](https://www.graalvm.org/truffle/javadoc/com/oracle/truffle/api/TruffleFile.html#getMimeType--) to obtain a `TruffleFile` MIME type.
    - Added a possibility to set an [encoding in SourceBuilder](https://www.graalvm.org/truffle/javadoc/com/oracle/truffle/api/source/Source.SourceBuilder.html#encoding-java.nio.charset.Charset-)
    - The [Source builders](https://www.graalvm.org/truffle/javadoc/com/oracle/truffle/api/source/Source.html) are sandboxed for files and file URLs.
    - Removed usage of NIO `FileTypeDetector` for MIME type detection, language implementations have to migrate to `TruffleFile.FileTypeDetector`.
* TruffleFile's paths from image building time are translated in image execution time into new paths using Context's FileSystem. The absolute paths pointing to files in language homes in image generation time are resolved using image execution time language homes.
* Added [Env.isPolylgotAccessAllowed()](https://www.graalvm.org/truffle/javadoc/com/oracle/truffle/api/TruffleLanguage.Env.html#isPolyglotAccessAllowed--) to check whether polyglot access (e.g. access to polyglot builtins) is allowed.
* The methods `Env.getPolyglotBindings()` and `Env.importSymbol` and `Env.exportSymbol` now throw a `SecurityException` if polyglot access not allowed.
* Added `DebugValue.isNull()` to check for null values, `DebugValue.execute()` to be able to execute values and `DebugValue.asString()` to get the String from String values.
* Added the [TruffleFile.getAttribute](https://www.graalvm.org/truffle/javadoc/com/oracle/truffle/api/TruffleFile.html#getAttribute-com.oracle.truffle.api.TruffleFile.AttributeDescriptor-java.nio.file.LinkOption...-) method to read a single file's attribute and [TruffleFile.getAttributes] (https://www.graalvm.org/truffle/javadoc/com/oracle/truffle/api/TruffleFile.html#getAttributes-java.util.Collection-java.nio.file.LinkOption...-) method to read file's attributes as a bulk operation.

## Version 1.0.0 RC14
* Removed some deprecated elements:
    - EventBinding.getFilter
    - TruffleLanguage ParsingRequest.getFrame and ParsingRequest.getLocation
    - LoopCountReceiver
    - EventContext.parseInContext
    - NativeLibraryDescriptor.getBindings
    - Instrumenter.attachFactory and Instrumenter.attachListener
    - SuppressFBWarnings
    - TruffleBoundary.throwsControlFlowException
    - DebuggerTester.startEval
    - ExactMath.exact methods
    - TruffleInstrument.toString
    - TruffleInstrument.findMetaObject
    - TruffleInstrument.findSourceLocation
    - constructor of JSONStringBuilder
    - constructor of JSONHelper
    - constructor of CompilerDirectives
    - constructor of ExactMath
    - constructor of Truffle
    - constructor of NodeUtil
    - TruffleException.isTimeout
    - TruffleGraphBuilderPlugins.registerUnsafeLoadStorePlugins
    - TypedObject
    - Node.getLanguage
    - TVMCI.findLanguageClass
    - ExecutionContext and RootNode.getExecutionContext
    - FrameAccess.NONE
    - RootNode.setCalltarget
    - DirectCallNode.call and IndirectCallNode.call
    - FrameInstance.getFrame
    - Node.getAtomicLock
    - ExplodeLoop.merge
    - AcceptMessage
    - RootNode.reportLoopCount
    - GraalTruffleRuntime.getQueuedCallTargets
    - PrimitiveValueProfile.exactCompare
    - BranchProfile.isVisited
    - DebugStackFrame.iterator and DebugStackFrame.getValue
* The [@Option](http://www.graalvm.org/truffle/javadoc/com/oracle/truffle/api/Option.html) annotation can now specify the [stability](https://www.graalvm.org/truffle/javadoc/org/graalvm/options/OptionStability.html) of an option.
* Fixed the case of the method [`TruffleStackTrace.getStacktrace`](https://www.graalvm.org/truffle/javadoc/com/oracle/truffle/api/TruffleStackTrace.html#getStacktrace-java.lang.Throwable-) to `TruffleStackTrace.getStackTrace`.
* Added a getter for [name separator](https://www.graalvm.org/truffle/javadoc/com/oracle/truffle/api/TruffleLanguage.Env.html#getFileNameSeparator--) used by `TruffleFile`'s paths.
* Added support for receiver object in a frame's Scope: [Scope.Builder receiver(String, Object)](https://www.graalvm.org/truffle/javadoc/com/oracle/truffle/api/Scope.Builder.html#receiver-java.lang.String-java.lang.Object-), [Scope.getReceiver()](https://www.graalvm.org/truffle/javadoc/com/oracle/truffle/api/Scope.html#getReceiver--), [Scope.getReceiverName()](https://www.graalvm.org/truffle/javadoc/com/oracle/truffle/api/Scope.html#getReceiverName--) and [DebugScope.getReceiver()](https://www.graalvm.org/truffle/javadoc/com/oracle/truffle/api/debug/DebugScope.html#getReceiver--).
* Added [engine bound TruffleLogger for instruments](file:///Users/tom/Projects/graal/tzezula/graal/truffle/javadoc/com/oracle/truffle/api/instrumentation/TruffleInstrument.Env.html#getLogger-java.lang.String-). The engine bound logger can be used by threads executing without any context.

## Version 1.0.0 RC13
* Added [Debugger.getSessionCount()](https://www.graalvm.org/truffle/javadoc/com/oracle/truffle/api/debug/Debugger.html#getSessionCount--) to return the number of active debugger sessions.
* The [TruffleFile.getName()](https://www.graalvm.org/truffle/javadoc/com/oracle/truffle/api/TruffleFile.html#getName--) returns `null` for root directory.
* `TruffleLanguage` can [register additional services](https://www.graalvm.org/truffle/javadoc/com/oracle/truffle/api/TruffleLanguage.Env.html#registerService-java.lang.Object-). This change also deprecates the automatic registration of the language class as a service.
* Enabled the [experimental monomorphization heuristic](https://github.com/oracle/graal/blob/master/truffle/docs/splitting/) as default. Old heuristic still available as legacy, but will be removed soon.
* Added [TypeDescriptor.instantiable(instanceType, vararg, parameterTypes)](https://www.graalvm.org/truffle/javadoc/org/graalvm/polyglot/tck/TypeDescriptor.html#instantiable-org.graalvm.polyglot.tck.TypeDescriptor-boolean-org.graalvm.polyglot.tck.TypeDescriptor...-) into TCK to support instantiable types.
* The name of an [@Option](http://www.graalvm.org/truffle/javadoc/com/oracle/truffle/api/Option.html) can now start with a lowercase letter.
* Allowed navigation from host class to host symbol (companion object for static members) via the synthetic member `"static"`.
* Moved `getStackTrace` and `fillIn` from [TruffleStackTraceElement](https://www.graalvm.org/truffle/javadoc/com/oracle/truffle/api/TruffleStackTraceElement.html) to [TruffleStackTrace](https://www.graalvm.org/truffle/javadoc/com/oracle/truffle/api/TruffleStackTrace.html).




## Version 1.0.0 RC12
* Fixed: [Env.asHostException()](https://www.graalvm.org/truffle/javadoc/com/oracle/truffle/api/TruffleLanguage.Env.html#asHostException-java.lang.Throwable-) should throw an `IllegalArgumentException` if the provided value is not a host exception.
* Changed host exceptions' [getExceptionObject()](https://www.graalvm.org/truffle/javadoc/com/oracle/truffle/api/TruffleException.html#getExceptionObject--) to return the original host exception object.

## Version 1.0.0 RC11
* `Source` can be created from a relative `TruffleFile`.
* `Source` can be created without content using `Source.CONTENT_NONE` constant.
* `SourceSection` can be created from line/column information by [Source.createSection(startLine,startColumn,endLine,endColumn)](http://www.graalvm.org/truffle/javadoc/com/oracle/truffle/api/source/Source.html#createSection-int-int-int-int-).
* Added [SourceSection.hasLines()](http://www.graalvm.org/truffle/javadoc/com/oracle/truffle/api/source/SourceSection.html#hasLines--), [SourceSection.hasColumns()](http://www.graalvm.org/truffle/javadoc/com/oracle/truffle/api/source/SourceSection.html#hasColumns--) and [SourceSection.hasCharIndex()](http://www.graalvm.org/truffle/javadoc/com/oracle/truffle/api/source/SourceSection.html#hasCharIndex--) to distinguish which positions are defined and which are not.
* `DebuggerSession` [accepts source-path](http://www.graalvm.org/truffle/javadoc/com/oracle/truffle/api/debug/DebuggerSession.html#setSourcePath-java.lang.Iterable-) for source [resolution](http://www.graalvm.org/truffle/javadoc/com/oracle/truffle/api/debug/DebuggerSession.html#resolveSource-com.oracle.truffle.api.source.Source-).
* Added Java interop support for string to primitive type conversion.

## Version 1.0.0 RC10
* Added support for setting current working directory for TruffleFiles, see [Env.setCurrentWorkingDirectory](http://www.graalvm.org/truffle/javadoc/com/oracle/truffle/api/TruffleLanguage.Env.html#setCurrentWorkingDirectory-com.oracle.truffle.api.TruffleFile-)
* Removed deprecated `TruffleLanguage.Env.newSourceBuilder`.
* Added `TruffleLanguage.Env.isPreInitialization` method to determine whether the context is being pre-initialized.
* Added `ArrayUtils` API providing additional array and/or string operations that may be intrinsified by the compiler.
* Added a possibility to obtain a [relative URI](http://www.graalvm.org/truffle/javadoc/com/oracle/truffle/api/TruffleFile.html#toRelativeUri--) for a relative `TruffleFile`.
* Added `ForeignAccess.createAccess` method taking a [supplier of language check node](http://www.graalvm.org/truffle/javadoc/com/oracle/truffle/api/interop/ForeignAccess.html#createAccess-com.oracle.truffle.api.interop.ForeignAccess.StandardFactory-java.util.function.Supplier-), deprecated the `ForeignAccess.create` method with languageCheck `RootNode` parameter.

## Version 1.0.0 RC9

* Added support for setting the `ThreadGroup` and `stackSize` on truffle thread creation in `TruffleLanguage.Env.createThread`.
* Added `Instrumenter.lookupExecutionEventNode()` to find an execution event node inserted at the node's location by an event binding.
* Added `SourceElement.ROOT` and `StepConfig.suspendAnchors()` to tune debugger stepping.
* Added `KeyInfo.READ_SIDE_EFFECTS` and `KeyInfo.WRITE_SIDE_EFFECTS` to inform about side-effects of READ/WRITE messages.
* Added `DebugValue.hasReadSideEffects()` and `DebugValue.hasWriteSideEffects()` to test for side-effects of reading or writing the value.

## Version 1.0.0 RC8

* Added `SuspendedEvent.setReturnValue` to change the return value of the currently executed source location.
* Deprecated `FrameSlot#getIndex` without replacement.
* Added `TruffleInstrument.Env.startServer()` to get a virtual message-based server provided via `MessageTransport` service.
* Added `TruffleFile.relativize`, `TruffleFile.startsWith`, `TruffleFile.endsWith`, `TruffleFile.createLink`,  `TruffleFile.createSymbolicLink`, `TruffleFile.getOwner`, `TruffleFile.getGroup`, `TruffleFile.newDirectoryStream`, `TruffleFile.visit`, `TruffleFile.copy` methods.

## Version 1.0.0 RC7

* Truffle was relicensed from GPLv2 with CPE to Universal Permissive License (UPL).
* Made all Truffle DSL annotations retention policy CLASS instead of RUNTIME. Reflecting DSL annotations at runtime is no longer possible. It is recommended to use `@Introspectable` instead.

* Removed deprecated FrameDescriptor#shallowCopy (deprecated since 1.0.0 RC3).
* Removed deprecated FrameSlot#getFrameDescriptor (deprecated since 1.0.0 RC3).

## Version 1.0.0 RC6

* Added support for byte based sources:
	* Byte based sources may be constructed using a `ByteSequence` or from a `TruffleFile` or `URL`. Whether sources are interpreted as character or byte based sources depends on the specified language.
	* `Source.hasBytes()` and `Source.hasCharacters()` may be used to find out whether a source is character or byte based.
	* Added `Source.getBytes()` to access the contents of byte based sources.
	* `TruffleLanguage.Registration.mimeType` is now deprecated in favor of `TruffleLanguage.Registration.byteMimeTypes` and `TruffleLanguage.Registration.characterMimeTypes`.
	* Added `TruffleLanguage.Registration.defaultMimeType` to define a default MIME type. This is mandatory if a language specifies more than one MIME type.
* `TruffleLanguage.Registration.id()` is now mandatory for all languages and reserved language ids will now be checked by the annotation processor.
* Deprecated Source builders and aligned them with polyglot source builders.
	* e.g. `Source.newBuilder("chars").name("name").language("language").build()` can be translated to `Source.newBuilder("language", "chars", "name").build()`
	* This is a preparation step for removing Truffle source APIs in favor of polyglot Source APIs in a future release.
* Deprecated `Source.getInputStream()`. Use `Source.getCharacters()` or `Source.getBytes()` instead.
* Deprecated `TruffleLanguage.Env.newSourceBuilder(String, TruffleFile)`. Use  `Source.newBuilder(String, TruffleFile)` instead.
* Added `Source.findLanguage` and `Source.findMimeType` to resolve languages and MIME types.
* The method `Source.getMimeType()` might now return `null`. Source builders now support `null` values for `mimeType(String)`.
* A `null` source name will no longer lead to an error but will be translated to `Unnamed`.
* Added `TruffleFile.normalize` to allow explicit normalization of `TruffleFile` paths. `TruffleFile` is no longer normalized by default.
* Added `Message#EXECUTE`, `Message#INVOKE`, `Message#NEW`.
* Deprecated `Message#createExecute(int)`, `Message#createInvoke(int)`, `Message#createNew(int)` as the arity argument is no longer needed. Jackpot rules available (run `mx jackpot --apply`).
* Removed APIs for deprecated packages: `com.oracle.truffle.api.vm`, `com.oracle.truffle.api.metadata`, `com.oracle.truffle.api.interop.java`
* Removed deprecated class `TruffleTCK`.
* Debugger API methods now throw [DebugException](http://www.graalvm.org/truffle/javadoc/com/oracle/truffle/api/debug/DebugException.html) on language failures.
* Deprecated API methods that use `java.beans` package in [AllocationReporter](http://www.graalvm.org/truffle/javadoc/com/oracle/truffle/api/instrumentation/AllocationReporter.html) and [Debugger](http://www.graalvm.org/truffle/javadoc/com/oracle/truffle/api/debug/Debugger.html). New add/remove listener methods were introduced as a replacement.
* [FrameDescriptor](http://www.graalvm.org/truffle/javadoc/com/oracle/truffle/api/frame/FrameDescriptor.html) no longer shares a lock with a RootNode.

## Version 1.0.0 RC5

* Added `TruffleLanguage.Env.isHostFunction`.
* Added Java interop support for converting executable values to legacy functional interfaces without a `@FunctionalInterface` annotation.
* Added `TruffleLogger.getLogger(String)` to obtain the root loger of a language or instrument.
* Introduced per language [context policy](http://www.graalvm.org/truffle/javadoc/com/oracle/truffle/api/TruffleLanguage.ContextPolicy.html). Languages are encouraged to configure the most permissive policy that they can support.
* Added `TruffleLanguage.areOptionsCompatible` to allow customization of the context policy based on options.
* Changed default context policy from SHARED to EXCLUSIVE, i.e. there is one exclusive language instance per polyglot or inner context by default. This can be configured by the language
using the [context policy](http://www.graalvm.org/truffle/javadoc/com/oracle/truffle/api/TruffleLanguage.ContextPolicy.html).
* TruffleInstrument.Env.lookup(LanguagInfo, Class) now requires to be entered in a context for the current thread.
* Removed deprecated FindContextNode (deprecated since 0.25).
* All languages now need to have a public zero argument constructor. Using a static singleton field is no longer supported.
* Renamed and changed the return value of the method for TruffleLanguage.initializeMultiContext to TruffleLanguage.initializeMultipleContexts. The original method remains but is now deprecated.
* Added [SourceSectionFilter#includes](http://www.graalvm.org/truffle/javadoc/com/oracle/truffle/api/instrumentation/SourceSectionFilter.html#includes-com.oracle.truffle.api.nodes.Node-)
* Deprecating `FrameSlot#getKind` and `FrameSlot#setKind` in favor of `FrameDescriptor#getFrameSlotKind` and `FrameDescriptor#setFrameSlotKind`.
* The `FrameDescriptor` is now thread-safe from the moment it is first passed to a RootNode constructor.
  * The list returned by [FrameDescriptor#getSlots](http://www.graalvm.org/truffle/javadoc/com/oracle/truffle/api/frame/FrameDescriptor.html#getSlots--) no longer reflects future changes in the FrameDescriptor. This is an incompatible change.
  * The set returned by [FrameDescriptor#getIdentifiers](http://www.graalvm.org/truffle/javadoc/com/oracle/truffle/api/frame/FrameDescriptor.html#getIdentifiers--) no longer reflects future changes in the FrameDescriptor. This is an incompatible change.
* Added [LanguageInfo#isInteractive](http://www.graalvm.org/truffle/javadoc/com/oracle/truffle/api/nodes/LanguageInfo.html#isInteractive--)
* Added [DebugStackFrame#getLanguage](http://www.graalvm.org/truffle/javadoc/com/oracle/truffle/api/debug/DebugStackFrame.html#getLanguage--)

## Version 1.0.0 RC3

* Removed deprecated ResultVerifier.getDefaultResultVerfier.
* Deprecated `com.oracle.truffle.api.frame.FrameDescriptor.shallowCopy` and `com.oracle.truffle.api.frame.FrameSlot.getFrameDescriptor`
* Added [DebugValue#set](http://www.graalvm.org/truffle/javadoc/com/oracle/truffle/api/debug/DebugValue.html#set-java.lang.Object-) to set primitive values to a debug value.
* Added support for [logging](http://www.graalvm.org/truffle/javadoc/com/oracle/truffle/api/TruffleLogger.html) in Truffle languages and instruments.

## Version 1.0.0 RC2

* Added notification when [multiple language contexts](http://www.graalvm.org/truffle/javadoc/com/oracle/truffle/api/TruffleLanguage.html#initializeMultiContext--) were created for a language instance. Allows languages to invalidate assumptions only valid with a single context. Returning true also allows to enable caching of ASTs per language and not only per context.
* Added [asBoxedGuestValue](http://www.graalvm.org/truffle/javadoc/com/oracle/truffle/api/TruffleLanguage.Env.html#asBoxedGuestValue-java.lang.Object-) method that allows to expose host members for primitive interop values.
* Added default value `"inherit"` to [TruffleLanguage.Registration#version](http://www.graalvm.org/truffle/javadoc/com/oracle/truffle/api/TruffleLanguage.Registration.html#version--) which makes the language to inherit version from [Engine#getVersion](http://www.graalvm.org/truffle/javadoc/org/graalvm/polyglot/Engine.html#getVersion--).
* Changed default value of [TruffleInstrument.Registration#version](http://www.graalvm.org/truffle/javadoc/com/oracle/truffle/api/TruffleInstrument.Registration.html#version--) from `""` to `"inherit"` which makes the instrument to inherit version from [Engine#getVersion](http://www.graalvm.org/truffle/javadoc/org/graalvm/polyglot/Engine.html#getVersion--). An instrument previously not specifying any version will newly get version from Engine.
* Added new annotation @IncomingConverter and @OutgoingConverter to declare methods for [generated wrappers](http://www.graalvm.org/truffle/javadoc/com/oracle/truffle/api/instrumentation/GenerateWrapper.html) that allow to convert values when they are exposed to or introduced by the instrumentation framework.
* The documentation of [FrameDescriptor#getSize](http://www.graalvm.org/truffle/javadoc/com/oracle/truffle/api/frame/FrameDescriptor.html#getSize--) clarifies that it returns the size of an array which is needed for storing all the slots in it using their `FrameSlot#getIndex()` as a position in the array. (The number may be bigger than the number of slots, if some slots are removed.)
* Added an `InstrumentExceptionsAreThrown` engine option to propagate exceptions thrown by instruments.
* Added [Instrumenter.visitLoadedSourceSections](http://www.graalvm.org/truffle/javadoc/com/oracle/truffle/api/instrumentation/Instrumenter.html#visitLoadedSourceSections-com.oracle.truffle.api.instrumentation.SourceSectionFilter-com.oracle.truffle.api.instrumentation.LoadSourceSectionListener-) to be notified about loaded source sections that corresponds to a filter.
* Added [DebugValue#canExecute](http://www.graalvm.org/truffle/javadoc/com/oracle/truffle/api/debug/DebugValue.html#canExecute--) to distinguish executable values and [DebugValue#getProperty](http://www.graalvm.org/truffle/javadoc/com/oracle/truffle/api/debug/DebugValue.html#getProperty-java.lang.String-) to get a property value by its name.
* Removed deprecated `TruffleLanguage.Env.lookupSymbol` method.
* All Truffle source objects are now automatically weakly internalized when created using the source builder. The source builder will now return the same instance for every source where it was previously just equal.
* Added `Source.Builder.cached(boolean)` and `Source.isCached()` to configure caching behavior by source.
* Removed deprecated `Source.getCode()` and `SourceSection.getCode`.

## Version 1.0.0 RC1

* As announced in 0.27 all classes in package com.oracle.truffle.api.vm are now deprecated.
	* Deprecated all classes in com.oracle.truffle.api.vm. Replacements can be found in the org.graalvm.polyglot package.
	* Deprecated all classes in com.oracle.truffle.api.interop.java. Replacements for embedders can be found in org.graalvm.polyglot. Replacements for language implementations can be found in TruffleLanguage.Env. See deprecated documentation on the individual methods for details.
	* Deprecated TruffleTCK. Use the [new TCK](https://github.com/oracle/graal/blob/master/truffle/docs/TCK.md) instead.
	* Deprecated Debugger#find(PolyglotEngine)
	* Added Debugger#find(TruffleInstrument.Env) and Debugger#find(Engine)
* Added [FileSystem](http://www.graalvm.org/truffle/javadoc/org/graalvm/polyglot/io/FileSystem.html) SPI to allow embedder to virtualize TruffleLanguage Input/Output operations.
* Added [EventContext.lookupExecutionEventNodes](http://www.graalvm.org/truffle/javadoc/com/oracle/truffle/api/instrumentation/EventContext.html#lookupExecutionEventNodes-java.util.Collection-) to lookup all execution event nodes created by the bindings at the source location.
* Added `TruffleLanguage#getLanguageHome` to return the language directory in the GraalVM distribution or the location of the language Jar file.
* Added [TryBlockTag](http://www.graalvm.org/truffle/javadoc/com/oracle/truffle/api/instrumentation/StandardTags.TryBlockTag.html) as a new standard tag to mark program locations to be considered as try blocks, that are followed by a catch.
* Added [DebugException](http://www.graalvm.org/truffle/javadoc/com/oracle/truffle/api/debug/DebugException.html), debugger methods that execute guest language code throws that exception and it's possible to [create exception breakpoints](http://www.graalvm.org/truffle/javadoc/com/oracle/truffle/api/debug/Breakpoint.html#newExceptionBuilder-boolean-boolean-) that suspend when guest language exception occurs.
* Added [DebugStackTraceElement](http://www.graalvm.org/truffle/javadoc/com/oracle/truffle/api/debug/DebugStackTraceElement.html) as a representation of exception stack trace.
* Added [Breakpoint.Kind](http://www.graalvm.org/truffle/javadoc/com/oracle/truffle/api/debug/Breakpoint.Kind.html) to distinguish different breakpoint kinds.
* Added [ResultVerifier.getDefaultResultVerifier](http://www.graalvm.org/truffle/javadoc/org/graalvm/polyglot/tck/ResultVerifier.html#getDefaultResultVerifier--).
* Added [addToHostClassPath](http://www.graalvm.org/truffle/javadoc/com/oracle/truffle/api/TruffleLanguage.Env.html#addToHostClassPath-com.oracle.truffle.api.TruffleFile-) method that can be used to allow guest language users to add to the host class path.
* Added new permission TruffleLanguage.Env#isNativeAccessAllowed to control access to the Truffle NFI.
* Changed default permissions in language launchers to full access. The embedding API still defaults to restricted access.
* Added [TruffleInstrument.onFinalize](http://www.graalvm.org/truffle/javadoc/com/oracle/truffle/api/instrumentation/TruffleInstrument.html#onFinalize-com.oracle.truffle.api.instrumentation.TruffleInstrument.Env-) that can be overridden to be notified about closing of Engine, while still having access to other instruments.
* Deprecated `TraceASTJSON` option and related APIs.

## Version 0.33

* This release contains major changes to the instrumentation framework.
	* Deprecated @[Instrumentable](http://www.graalvm.org/truffle/javadoc/com/oracle/truffle/api/instrumentation/Instrumentable.html) and replaced it with [InstrumentableNode](http://www.graalvm.org/truffle/javadoc/com/oracle/truffle/api/instrumentation/InstrumentableNode.html). Please see [InstrumentableNode](http://www.graalvm.org/truffle/javadoc/com/oracle/truffle/api/instrumentation/InstrumentableNode.html) on how to specify instrumentable nodes in 0.32.
	* Added @[GenerateWrapper](http://www.graalvm.org/truffle/javadoc/com/oracle/truffle/api/instrumentation/GenerateWrapper.html) for automatic wrapper generation.
	* Added a [standard expression tag](http://www.graalvm.org/truffle/javadoc/com/oracle/truffle/api/instrumentation/StandardTags.ExpressionTag.html), that allows languages to expose expressions for tools to use.
	* Added the ability to listen to [input values](http://www.graalvm.org/truffle/javadoc/com/oracle/truffle/api/instrumentation/ExecutionEventNode.html#onInputValue-com.oracle.truffle.api.frame.VirtualFrame-com.oracle.truffle.api.instrumentation.EventContext-int-java.lang.Object-) of instrumentable child nodes by specifying [input filters](http://www.graalvm.org/truffle/javadoc/com/oracle/truffle/api/instrumentation/Instrumenter.html#attachExecutionEventFactory-com.oracle.truffle.api.instrumentation.SourceSectionFilter-com.oracle.truffle.api.instrumentation.SourceSectionFilter-T-).
	* Added the the ability to [save](http://www.graalvm.org/truffle/javadoc/com/oracle/truffle/api/instrumentation/ExecutionEventNode.html#saveInputValue-com.oracle.truffle.api.frame.VirtualFrame-int-java.lang.Object-) and [load](http://www.graalvm.org/truffle/javadoc/com/oracle/truffle/api/instrumentation/ExecutionEventNode.html#getSavedInputValues-com.oracle.truffle.api.frame.VirtualFrame-) instrumentable child input values in ExecutionEventNode subclasses.
	* Renamed Instrumenter#attachListener/Factory to Instrumenter#attachExecutionEventListener/Factory. (jackpot rule available)
	* Automatic instrumentation [wrapper generation](http://www.graalvm.org/truffle/javadoc/com/oracle/truffle/api/instrumentation/GenerateWrpper.html) now delegates non execute abstract methods to the delegate node.
	* Added a [Tag](http://www.graalvm.org/truffle/javadoc/com/oracle/truffle/api/instrumentation/Tag.html) base class now required to be used by all tags.
	* Added [tag identifiers](http://www.graalvm.org/truffle/javadoc/com/oracle/truffle/api/instrumentation/Tag.Identifier.html) to allow the [lookup](http://www.graalvm.org/truffle/javadoc/com/oracle/truffle/api/instrumentation/Tag.html#findProvidedTag-com.oracle.truffle.api.nodes.LanguageInfo-java.lang.String-) of language specific tags in tools without compile time dependency to the languguage.
	* Added assertions to verify that instrumentable nodes that are annotated with a standard tag return a source section if their root node returns a source section.
	* Added assertions to verify that execution events always return interop values.
	* Added the ability for instrumentable nodes to a expose a [node object](http://www.graalvm.org/truffle/javadoc/com/oracle/truffle/api//instrumentation/InstrumentableNode.html#getNodeObject--). This object is intended to contain language specific properties of the node.
* Added expression-stepping into debugger APIs. To support debugging of both statements and expressions, following changes were made:
	* Added [SourceElement](http://www.graalvm.org/truffle/javadoc/com/oracle/truffle/api/debug/SourceElement.html) enum to provide a list of source syntax elements known to the debugger.
	* Added [StepConfig](http://www.graalvm.org/truffle/javadoc/com/oracle/truffle/api/debug/StepConfig.html) class to represent a debugger step configuration.
	* Added [Debugger.startSession()](http://www.graalvm.org/truffle/javadoc/com/oracle/truffle/api/debug/Debugger.html#startSession-com.oracle.truffle.api.debug.SuspendedCallback-com.oracle.truffle.api.debug.SourceElement...-) accepting a list of source elments to enable stepping on them.
	* Added [Breakpoint.Builder.sourceElements](http://www.graalvm.org/truffle/javadoc/com/oracle/truffle/api/debug/Breakpoint.Builder.html#sourceElements-com.oracle.truffle.api.debug.SourceElement...-) to specify which source elements will the breakpoint adhere to.
	* Added [SuspendedEvent.getInputValues](http://www.graalvm.org/truffle/javadoc/com/oracle/truffle/api/debug/SuspendedEvent.html#getInputValues--) to get possible input values of the current source element.
	* Removed deprecated methods on [SuspendedEvent](http://www.graalvm.org/truffle/javadoc/com/oracle/truffle/api/debug/SuspendedEvent.html).
* Added column filters on [SourceSectionFilter.Builder](http://www.graalvm.org/truffle/javadoc/com/oracle/truffle/api/instrumentation/SourceSectionFilter.Builder.html) and [Breakpoint.Builder](http://www.graalvm.org/truffle/javadoc/com/oracle/truffle/api/debug/Breakpoint.Builder.html).
* Added [Instrumenter.attachExecuteSourceListener](http://www.graalvm.org/truffle/javadoc/com/oracle/truffle/api/instrumentation/Instrumenter.html#attachExecuteSourceListener-com.oracle.truffle.api.instrumentation.SourceFilter-T-boolean-) to be able to [listen](http://www.graalvm.org/truffle/javadoc/com/oracle/truffle/api/instrumentation/ExecuteSourceListener.html) on [source execution events](http://www.graalvm.org/truffle/javadoc/javadoc/com/oracle/truffle/api/instrumentation/ExecuteSourceEvent.html).
* Added [InstrumentableNode.findNearestNodeAt](http://www.graalvm.org/truffle/javadoc/com/oracle/truffle/api/instrumentation/InstrumentableNode.html#findNearestNodeAt-int-java.util.Set-) to be able to find the nearest tagged node to the given source character index. This is used to auto-correct breakpoint locations.
* Added [Breakpoint.ResolveListener](http://www.graalvm.org/truffle/javadoc/com/oracle/truffle/api/debug/Breakpoint.ResolveListener.html) to listen on breakpoint location resolution. Breakpoints are now resolved after the source is to be executed for the first time and breakpoint location is adjusted to match the nearest instrumentable node.
* Added new DSL annotation @[Executed](http://www.graalvm.org/truffle/javadoc/com/oracle/truffle/api/dsl/Executed.html) that allows to manually specify executed node fields.
* The Truffle Node traversal order was slightly changed to always respect field declaration order (super class before sub class).
* The [Assumption](http://www.graalvm.org/truffle/javadoc/com/oracle/truffle/api/Assumption.html) interface has an additional override for the `invalidate` method to provide a message for debugging purposes.
* Deprecated `KeyInfo.Builder`. Use bitwise constants in the KeyInfo class instead. Introduced new flag KeyInfo.INSERTABLE to indicate that a key can be inserted at a particular location, but it does not yet exist.
* Deprecated `TruffleLanguage#getLanguageGlobal`, implement [top scopes](http://www.graalvm.org/truffle/javadoc/com/oracle/truffle/api/instrumentation/TruffleInstrument.Env.html#findTopScopes-java.lang.String-) instead.
* Deprecated `TruffleLanguage#findExportedSymbol`, use the [polyglot bindings](http://www.graalvm.org/truffle/javadoc/com/oracle/truffle/api/TruffleLanguage.Env.html#getPolyglotBindings--) TruffleLanguage.Env for exporting symbols into the polyglot scope explicitely. The polyglot scope no longer supports implicit exports, they should be exposed using [top scopes](http://www.graalvm.org/truffle/javadoc/com/oracle/truffle/api/instrumentation/TruffleInstrument.Env.html#findTopScopes-java.lang.String-) instead.
* Remove deprecated `TruffleInstrument#describeOptions` and TruffleLanguage#describeOptions
* Remove deprecated `TruffleLanguage.Env#lookupSymbol` without replacement.
* Remove deprecated `TruffleLanguage.Env#importSymbols`, use the polyglot bindings instead.
* Removed deprecated APIs and public debug classes in truffle.api.object and truffle.object packages, respectively.
* Removed internal truffle.object package from javadoc.
* Added the compiler directive [castExact](http://www.graalvm.org/truffle/javadoc/com/oracle/truffle/api/CompilerDirectives.html#castExact-java.lang.Object-java.lang.Class-).
* Added skipped exception types: `IndexOutOfBoundsException`, `BufferOverflowException`, and `BufferUnderflowException`.
* Introduced support for the experimental automated monomorphization feature:
    * The [Node.reportPolymorphicSpecialize](http://www.graalvm.org/truffle/javadoc/com/oracle/truffle/api/nodes/Node.html#reportPolymorphicSpecialize) method which notifies the runtime that a node has specialized to a more polymorphic state.
    * The [ReportPolymorphism](http://www.graalvm.org/truffle/javadoc/com/oracle/truffle/api/dsl/ReportPolymorphism.html) and [ReportPolymorphism.Exclude](http://www.graalvm.org/truffle/javadoc/com/oracle/truffle/api/dsl/ReportPolymorphism.Exclude.html) annotations which the DSL uses to generate (or not generate) calls to [Node.reportPolymorphicSpecialize](http://www.graalvm.org/truffle/javadoc/com/oracle/truffle/api/nodes/Node.html#reportPolymorphicSpecialize--).
* Added `TruffleException.getSourceLocation()` for syntax errors which don't have a `Node`.
* Changed member lookup on `Class` host objects (as obtained by e.g. `obj.getClass()`) to expose `Class` instance members, while `TruffleLanguage.Env.lookupHostSymbol(String)` returns a companion object providing the static members of the class and serving as a constructor.



## Version 0.32

* Added [SuspendAnchor](http://www.graalvm.org/truffle/javadoc/com/oracle/truffle/api/debug/SuspendAnchor.html) enum class that describes where, within a guest language source section, the suspend position is and [Breakpoint.Builder.suspendAnchor()](http://www.graalvm.org/truffle/javadoc/com/oracle/truffle/api/debug/Breakpoint.Builder.html#suspendAnchor-com.oracle.truffle.api.debug.SuspendAnchor-) to be able to break before or after the source section.
* Deprecated `SuspendedEvent.isHaltedBefore()`, [SuspendedEvent.getSuspendAnchor()](http://www.graalvm.org/truffle/javadoc/com/oracle/truffle/api/debug/SuspendedEvent.html#getSuspendAnchor--) is to be used instead.
* Added new interop message [REMOVE](http://www.graalvm.org/truffle/javadoc/com/oracle/truffle/api/interop/Message.html#REMOVE) with the appropriate foreign access methods [ForeignAccess.sendRemove](http://www.graalvm.org/truffle/javadoc/com/oracle/truffle/api/interop/ForeignAccess.html#sendRemove-com.oracle.truffle.api.nodes.Node-com.oracle.truffle.api.interop.TruffleObject-java.lang.Object-) and [KeyInfo.isRemovable flag](http://www.graalvm.org/truffle/javadoc/com/oracle/truffle/api/interop/KeyInfo.html#isRemovable-int-).
* Added [SourceFilter](http://www.graalvm.org/truffle/javadoc/com/oracle/truffle/api/instrumentation/SourceFilter.html) for source-only based filtering in instrumentation.
* Changed semantics of [UnexpectedResultException](http://www.graalvm.org/truffle/javadoc/com/oracle/truffle/api/nodes/UnexpectedResultException.html) when used in [Specialization#rewriteOn](http://www.graalvm.org/truffle/javadoc/com/oracle/truffle/api/dsl/Specialization.html#rewriteOn--) to indicate that a result is already available and no other specialization methods need to be invoked in Truffle DSL.

## Version 0.31

* Removed deprecated `com.oracle.truffle.api.source.LineLocation` class.
* Added `RootNode#isCaptureFramesForTrace()` to allow subclasses to configure capturing of frames in `TruffleException` instances and `TruffleStackTraceElement#getFrame()` to access the captured frames.
* [MaterializedFrame](http://www.graalvm.org/truffle/javadoc/com/oracle/truffle/api/frame/MaterializedFrame.html) changed to extend [VirtualFrame](http://www.graalvm.org/truffle/javadoc/com/oracle/truffle/api/frame/VirtualFrame.html), to be able to call methods taking `VirtualFrame` from behind Truffle boundary.
* Added [ExecutableNode](http://www.graalvm.org/truffle/javadoc/com/oracle/truffle/api/nodes/ExecutableNode.html), [TruffleLanguage.parse(InlineParsingRequest)](http://www.graalvm.org/truffle/javadoc/com/oracle/truffle/api/TruffleLanguage.html#parse-com.oracle.truffle.api.TruffleLanguage.InlineParsingRequest-) and [TruffleInstrument.Env.parseInline](http://www.graalvm.org/truffle/javadoc/com/oracle/truffle/api/instrumentation/TruffleInstrument.Env.html#parseInline-com.oracle.truffle.api.source.Source-com.oracle.truffle.api.nodes.Node-com.oracle.truffle.api.frame.MaterializedFrame-) to parse an inline code snippet at the provided location and produce an AST fragment that can be executed using frames valid at the provided location. `ParsingRequest.getLocation()` and `ParsingRequest.getFrame()` methods were deprecated in favor of `InlineParsingRequest`, `EventContext.parseInContext()` was deprecated in favor of `TruffleInstrument.Env.parseInline()`.
* [RootNode](http://www.graalvm.org/truffle/javadoc/com/oracle/truffle/api/nodes/RootNode.html) now extends [ExecutableNode](http://www.graalvm.org/truffle/javadoc/com/oracle/truffle/api/nodes/ExecutableNode.html).
* Removed deprecated methods `TruffleLanguage.parse(Source, Node, String...)` and `TruffleLanguage.evalInContext(Source, Node, MaterializedFrame)` and constructor `RootNode(Class, SourceSection, FrameDescriptor)`.
* Java Interop now wraps exceptions thrown by Java method invocations in host exceptions.
* Added [JavaInterop.isHostException](http://www.graalvm.org/truffle/javadoc/com/oracle/truffle/api/interop/java/JavaInterop.html#isHostException-java.lang.Throwable-) and [JavaInterop.asHostException](http://www.graalvm.org/truffle/javadoc/com/oracle/truffle/api/interop/java/JavaInterop.html#asHostException-java.lang.Throwable-) to identify and unwrap host exceptions, respectively.
* Added support for `TruffleLanguage` context pre-initialization in the native image. To support context pre-initialization a language has to implement the [patchContext](http://www.graalvm.org/truffle/javadoc/com/oracle/truffle/api/TruffleLanguage#patchContext-C-com.oracle.truffle.api.TruffleLanguage.Env-) method.
* The profiler infrastructure (`CPUSampler`, `CPUTracer` and `MemoryTracer`) moved to a new tools suite.
* Added [LanguageInfo.isInternal](http://www.graalvm.org/truffle/javadoc/com/oracle/truffle/api/nodes/LanguageInfo.html#isInternal--)
* Removed special Java interop support for `java.util.Map`.
* Added a mechanism to unwind execution nodes in instrumentation by [EventContext.createUnwind](http://www.graalvm.org/truffle/javadoc/com/oracle/truffle/api/instrumentation/EventContext.html#createUnwind-java.lang.Object-), [ExecutionEventListener.onUnwind](http://www.graalvm.org/truffle/javadoc/com/oracle/truffle/api/instrumentation/ExecutionEventListener.html#onUnwind-com.oracle.truffle.api.instrumentation.EventContext-com.oracle.truffle.api.frame.VirtualFrame-java.lang.Object-), [ExecutionEventNode.onUnwind](http://www.graalvm.org/truffle/javadoc/com/oracle/truffle/api/instrumentation/ExecutionEventNode.html#onUnwind-com.oracle.truffle.api.frame.VirtualFrame-java.lang.Object-) and [ProbeNode.onReturnExceptionalOrUnwind](http://www.graalvm.org/truffle/javadoc/com/oracle/truffle/api/instrumentation/ProbeNode.html#onReturnExceptionalOrUnwind-com.oracle.truffle.api.frame.VirtualFrame-java.lang.Throwable-boolean-). [ProbeNode.UNWIND_ACTION_REENTER](http://www.graalvm.org/truffle/javadoc/com/oracle/truffle/api/instrumentation/ProbeNode.html#UNWIND_ACTION_REENTER) constant added.
* Deprecated `ProbeNode.onReturnExceptional()` in favor of `ProbeNode.onReturnExceptionalOrUnwind()`.
* The wrapper node specification has changed, see [ProbeNode](http://www.graalvm.org/truffle/javadoc/com/oracle/truffle/api/instrumentation/ProbeNode.html). If the annotation processor is used (`@Instrumentable` annotation) then just a recompile is required. Manually written wrappers need to be updated.
* Added [SuspendedEvent.prepareUnwindFrame](http://www.graalvm.org/truffle/javadoc/com/oracle/truffle/api/debug/SuspendedEvent.html#prepareUnwindFrame-com.oracle.truffle.api.debug.DebugStackFrame-) to unwind frame(s) during debugging.
* Added [DebuggerTester](http://www.graalvm.org/truffle/javadoc/com/oracle/truffle/api/debug/DebuggerTester.html#DebuggerTester-org.graalvm.polyglot.Context.Builder-) constructor that takes `Context.Builder`.
* Removed deprecated [DebuggerTester](http://www.graalvm.org/truffle/javadoc/com/oracle/truffle/api/debug/DebuggerTester.html) constructor that takes the legacy `PolyglotEngine.Builder`.
* Removed deprecated methods in `JavaInterop`: `isNull`, `isArray`, `isBoxed`, `unbox`, `getKeyInfo`.
* Disallowed `null` as `FrameSlot` identifier.
* Removed deprecated `FrameSlot` constructor and `FrameDescriptor.create` methods.
* Changed the behavior of exception handling (TruffleException) to capture stack frames lazily

## Version 0.30

* Truffle languages are being [finalized](http://www.graalvm.org/truffle/javadoc/com/oracle/truffle/api/TruffleLanguage##finalizeContext-C-) before disposal. This allows languages to run code with all languages still in a valid state. It is no longer allowed to access other languages during language disposal.
* Truffle languages can now declare dependent languages. This allows to take influence on the disposal order.
* All classes of the [com.oracle.truffle.api.metadata](http://www.graalvm.org/truffle/javadoc/com/oracle/truffle/api/metadata/package-summary.html) package were deprecated. As a replacement use [Scope](http://www.graalvm.org/truffle/javadoc/com/oracle/truffle/api/Scope.html), [TruffleLanguage.findLocalScopes](http://www.graalvm.org/truffle/javadoc/com/oracle/truffle/api/TruffleLanguage.html#findLocalScopes-C-com.oracle.truffle.api.nodes.Node-com.oracle.truffle.api.frame.Frame-) and [TruffleInstrument.Env.findLocalScopes](http://www.graalvm.org/truffle/javadoc/com/oracle/truffle/api/instrumentation/TruffleInstrument.Env.html#findLocalScopes-com.oracle.truffle.api.nodes.Node-com.oracle.truffle.api.frame.Frame-) instead.
* Added the ability to access [top scopes](http://www.graalvm.org/truffle/javadoc/com/oracle/truffle/api/instrumentation/TruffleInstrument.Env.html#findTopScopes-java.lang.String-) of languages and [exported symbols](http://www.graalvm.org/truffle/javadoc/com/oracle/truffle/api/instrumentation/TruffleInstrument.Env.html#getExportedSymbols--) of the polyglot scope using the instrumentation API.
* Added the ability to access [top scopes](http://www.graalvm.org/truffle/javadoc/com/oracle/truffle/api/debug/DebuggerSession.html#getTopScope-java.lang.String-) and [exported symbols](http://www.graalvm.org/truffle/javadoc/com/oracle/truffle/api/debug/DebuggerSession.html#getExportedSymbols--) using the debugger API.
* Added the [and](graal/truffle/javadoc/com/oracle/truffle/api/instrumentation/SourceSectionFilter.Builder.html#and-com.oracle.truffle.api.instrumentation.SourceSectionFilter-) method to the [SourceSectionFilter Builder](http://www.graalvm.org/truffle/javadoc/com/oracle/truffle/api/instrumentation/SourceSectionFilter.Builder.html) which allows composing filters.
* Added the new profiler infrastructure, including the [CPU sampler](http://www.graalvm.org/truffle/javadoc/com/oracle/truffle/tools/profiler/CPUSampler.html), [CPU tracer](http://www.graalvm.org/truffle/javadoc/com/oracle/truffle/tools/profiler/CPUTracer.html) and an experimental [Memory tracer](http://www.graalvm.org/truffle/javadoc/com/oracle/truffle/tools/profiler/MemoryTracer.html).
* Added a new [TCK SPI](https://github.com/graalvm/graal/blob/master/truffle/docs/TCK.md) based on the org.graalvm.polyglot API to test a language inter-operability. To test the language inter-operability implement the [LanguageProvider](http://www.graalvm.org/truffle/javadoc/org/graalvm/polyglot/tck/LanguageProvider.html).
* Removed all deprecated API in com.oracle.truffle.api.dsl.
* New interop messages [HAS_KEYS](http://www.graalvm.org/truffle/javadoc/com/oracle/truffle/api/interop/Message.html#HAS_KEYS) and [IS_INSTANTIABLE](http://www.graalvm.org/truffle/javadoc/com/oracle/truffle/api/interop/Message.html#IS_INSTANTIABLE) added, with the appropriate foreign access methods [ForeignAccess.sendHasKeys](http://www.graalvm.org/truffle/javadoc/com/oracle/truffle/api/interop/ForeignAccess.html#sendHasKeys-com.oracle.truffle.api.nodes.Node-com.oracle.truffle.api.interop.TruffleObject-) and [ForeignAccess.sendIsInstantiable](http://www.graalvm.org/truffle/javadoc/com/oracle/truffle/api/interop/ForeignAccess.html#sendIsInstantiable-com.oracle.truffle.api.nodes.Node-com.oracle.truffle.api.interop.TruffleObject-).
* New interop foreign access factory [ForeignAccess.StandardFactory](http://www.graalvm.org/truffle/javadoc/com/oracle/truffle/api/interop/ForeignAccess.StandardFactory.html) replaces the version-specific factories, the deprecated ForeignAccess.Factory10 and ForeignAccess.Factory18 were removed, ForeignAccess.Factory26 was deprecated.
* [@MessageResolution](http://www.graalvm.org/truffle/javadoc/com/oracle/truffle/api/interop/MessageResolution.html) automatically applies default value to boolean HAS/IS messages depending on presence of message handlers of corresponding messages.
* Added instrumentation API for listening on contexts and threads changes: [Instrumenter.attachContextsListener](http://www.graalvm.org/truffle/javadoc/com/oracle/truffle/api/instrumentation/Instrumenter.html#attachContextsListener-T-boolean-), [ContextsListener](http://www.graalvm.org/truffle/javadoc/com/oracle/truffle/api/instrumentation/ContextsListener.html), [Instrumenter.attachThreadsListener](http://www.graalvm.org/truffle/javadoc/com/oracle/truffle/api/instrumentation/Instrumenter.html#attachThreadsListener-T-boolean-) and [ThreadsListener](http://www.graalvm.org/truffle/javadoc/com/oracle/truffle/api/instrumentation/ThreadsListener.html).
* Added debugger representation of a context [DebugContext](http://www.graalvm.org/truffle/javadoc/com/oracle/truffle/api/debug/DebugContext.html) and API for listening on contexts and threads changes: [DebuggerSession.setContextsListener](http://www.graalvm.org/truffle/javadoc/com/oracle/truffle/api/debug/DebuggerSession.html#setContextsListener-com.oracle.truffle.api.debug.DebugContextsListener-boolean-), [DebugContextsListener](http://www.graalvm.org/truffle/javadoc/com/oracle/truffle/api/debug/DebugContextsListener.html), [DebuggerSession.setThreadsListener](http://www.graalvm.org/truffle/javadoc/com/oracle/truffle/api/debug/DebuggerSession.html#setThreadsListener-com.oracle.truffle.api.debug.DebugThreadsListener-boolean-) and [DebugThreadsListener](http://www.graalvm.org/truffle/javadoc/com/oracle/truffle/api/debug/DebugThreadsListener.html).
* Added [TruffleContext.getParent](http://www.graalvm.org/truffle/javadoc/com/oracle/truffle/api/TruffleContext.html#getParent--) to provide the hierarchy of inner contexts.
* Added [TruffleLanguage.Env.getContext](http://www.graalvm.org/truffle/javadoc/com/oracle/truffle/api/TruffleLanguage.Env.html#getContext--) for use by language implementations to obtain the environment's polyglot context.

## Version 0.29

* [SourceSectionFilter.Builder.includeInternal](http://www.graalvm.org/truffle/javadoc/com/oracle/truffle/api/instrumentation/SourceSectionFilter.Builder.html#includeInternal-boolean-) added to be able to exclude internal code from instrumentation.
* Debugger step filtering is extended with [include of internal code](http://www.graalvm.org/truffle/javadoc/com/oracle/truffle/api/debug/SuspensionFilter.Builder.html#includeInternal-boolean-) and [source filter](http://www.graalvm.org/truffle/javadoc/com/oracle/truffle/api/debug/SuspensionFilter.Builder.html#sourceIs-java.util.function.Predicate-). By default, debugger now does not step into internal code, unless a step filter that is set to include internal code is applied.
* [DebugScope.getSourceSection](http://www.graalvm.org/truffle/javadoc/com/oracle/truffle/api/debug/DebugScope.html#getSourceSection--) added to provide source section of a scope.

## Version 0.28
4-Oct-2017

* Truffle languages may support [access](http://www.graalvm.org/truffle/javadoc/com/oracle/truffle/api/TruffleLanguage.html#isThreadAccessAllowed-java.lang.Thread-boolean-) to contexts from multiple threads at the same time. By default the language supports only single-threaded access.
* Languages now need to use the language environment to [create](http://www.graalvm.org/truffle/javadoc/com/oracle/truffle/api/TruffleLanguage.Env.html#createThread-java.lang.Runnable-) new threads for a context. Creating Threads using the java.lang.Thread constructor is no longer allowed and will be blocked in the next release.
* Added `JavaInterop.isJavaObject(Object)` method overload.
* Deprecated helper methods in `JavaInterop`: `isNull`, `isArray`, `isBoxed`, `unbox`, `getKeyInfo`. [ForeignAccess](http://www.graalvm.org/truffle/javadoc/com/oracle/truffle/api/interop/ForeignAccess.html) already provides equivalent methods: `sendIsNull`, `sendIsArray`, `sendIsBoxed`, `sendUnbox`, `sendKeyInfo`, respectively.
* Deprecated all String based API in Source and SourceSection and replaced it with CharSequence based APIs. Automated migration with Jackpot rules is available (run `mx jackpot --apply`).
* Added [Source.Builder.language](http://www.graalvm.org/truffle/javadoc/com/oracle/truffle/api/source/Source.Builder.html#language-java.lang.String-) and [Source.getLanguage](http://www.graalvm.org/truffle/javadoc/com/oracle/truffle/api/source/Source.html#getLanguage--) to be able to set/get source langauge in addition to MIME type.
* Added the [inCompilationRoot](http://www.graalvm.org/truffle/javadoc/com/oracle/truffle/api/CompilerDirectives.html#inCompilationRoot--) compiler directive.
* Deprecated TruffleBoundary#throwsControlFlowException and introduced TruffleBoundary#transferToInterpreterOnException.

## Version 0.27
16-Aug-2017

* The Truffle API now depends on the Graal SDK jar to also be on the classpath.
* Added an implementation of org.graalvm.polyglot API in Truffle.
* API classes in com.oracle.truffe.api.vm package will soon be deprecated. Use the org.graalvm.polyglot API instead.
* Added [SourceSectionFilter.Builder](http://www.graalvm.org/truffle/javadoc/com/oracle/truffle/api/instrumentation/SourceSectionFilter.Builderhtml).`rootNameIs(Predicate<String>)` to filter for source sections based on the name of the RootNode.
* Added [AllocationReporter](http://www.graalvm.org/truffle/javadoc/com/oracle/truffle/api/instrumentation/AllocationReporter.html) as a service for guest languages to report allocation of guest language values.
* Added [Instrumenter.attachAllocationListener](http://www.graalvm.org/truffle/javadoc/com/oracle/truffle/api/instrumentation/Instrumenter.html#attachAllocationListener-com.oracle.truffle.api.instrumentation.AllocationEventFilter-T-), [AllocationEventFilter](http://www.graalvm.org/truffle/javadoc/com/oracle/truffle/api/instrumentation/AllocationEventFilter.html), [AllocationListener](http://www.graalvm.org/truffle/javadoc/com/oracle/truffle/api/instrumentation/AllocationListener.html) and [AllocationEvent](http://www.graalvm.org/truffle/javadoc/com/oracle/truffle/api/instrumentation/AllocationEvent.html) for profilers to be able to track creation and size of guest language values.
* Added [RootNode.getCurrentContext](http://www.graalvm.org/truffle/javadoc/com/oracle/truffle/api/nodes/RootNode.html), [TruffleLanguage.getCurrentLanguage(Class)](http://www.graalvm.org/truffle/javadoc/com/oracle/truffle/api/TruffleLanguage.html), [TruffleLanguage.getCurrentContext(Class)](http://www.graalvm.org/truffle/javadoc/com/oracle/truffle/api/TruffleLanguage.html) to allow static lookups of the language and context.
* Added an id property to [TruffleLanguage.Registration](http://www.graalvm.org/truffle/javadoc/com/oracle/truffle/api/TruffleLanguage.Registration#id) to specify a unique identifier for each language. If not specified getName().toLowerCase() will be used. The registration id will be mandatory in future releases.
* Added an internal property to [TruffleLanguage.Registration](http://www.graalvm.org/truffle/javadoc/com/oracle/truffle/api/TruffleLanguage.Registration#internal) to specify whether a language is intended for internal use only. For example the Truffle Native Function Interface is a language that should be used from other languages only.
* Added an internal property to [TruffleInstrument.Registration](http://www.graalvm.org/truffle/javadoc/com/oracle/truffle/api/instrumentation/TruffleInstrument.Registration#internal) to specify whether a internal is intended for internal use by other instruments or languages only.
* Added the ability to describe options for languages and instruments using [TruffleLanguage.getOptionDescriptors()](http://www.graalvm.org/truffle/javadoc/com/oracle/truffle/api/TruffleLanguage.html) and [TruffleInstrument.getOptionDescriptors](http://www.graalvm.org/truffle/javadoc/com/oracle/truffle/api/instrumentation/TruffleInstrument.html). User provided options are available to the language using TruffleLanguage.Env.getOptions() and TruffleInstrument.Env.getOptions().
* Added JavaInterop.isJavaObject(TruffleObject) and JavaInterop.asJavaObject(TruffleObject) to check and convert back to host language object from a TruffleObject.
* Added [TruffleException](http://www.graalvm.org/truffle/javadoc/com/oracle/truffle/api/TruffleException.html) to allow languages to throw standardized error information.
* [Guest language stack traces](http://www.graalvm.org/truffle/javadoc/com/oracle/truffle/api/TruffleStackTraceElement.html) are now collected automatically for each exception thrown and passed through a CallTarget.
* Added RootNode.isInternal to indicate if a RootNode is considered internal and should not be shown to the guest language programmer.
* Added TruffleLanguage.lookupSymbol to be implemented by languages to support language agnostic lookups in the top-most scope.
* Added TruffleLanguage.Env.getApplicationArguments() to access application arguments specified by the user.
* Added [@Option](http://www.graalvm.org/truffle/javadoc/com/oracle/truffle/api/Option.html) annotation to allow simple declaration of options in TruffleLanguage or TruffleInstrument subclasses.
* Added [TruffleLanguage.RunWithPolyglotRule](http://www.graalvm.org/truffle/javadoc/com/oracle/truffle/tck/TruffleRunner.RunWithPolyglotRule.html) JUnit rule to allow running unit tests in the context of a polyglot engine.
* Added implementationName property to [TruffleLanguage.Registration](http://www.graalvm.org/truffle/javadoc/com/oracle/truffle/api/TruffleLanguage.Registration#implementationName) to specify a human readable name of the language implementation name.
* Added TruffleLanguage.Env.lookupSymbol(String) to be used by other languages to support language lookups in their top-most scope.
* Added TruffleLanguage.Env.lookupHostSymbol(String) to be used by other languages to support language lookups from the host language.
* Added TruffleLanguage.Env.isHostLookupAllowed() to find out whether host lookup is generally allowed.
* Added Node#notifyInserted(Node) to notify the instrumentation framework about changes in the AST after the first execution.
* Added TruffleLanguage.Env.newContextBuilder() that allows guest languages to create inner language contexts/environments by returning TruffleContext instances.
* Added a concept of breakpoints shared accross sessions, associated with Debugger instance: [Debugger.install](http://www.graalvm.org/truffle/javadoc/com/oracle/truffle/api/debug/Debugger.html#install-com.oracle.truffle.api.debug.Breakpoint-), [Debugger.getBreakpoints](http://www.graalvm.org/truffle/javadoc/com/oracle/truffle/api/debug/Debugger.html#getBreakpoints--) and a possibility to listen on breakpoints changes: [Debugger.PROPERTY_BREAKPOINTS](http://www.graalvm.org/truffle/javadoc/com/oracle/truffle/api/debug/Debugger.html#PROPERTY_BREAKPOINTS), [Debugger.addPropertyChangeListener](http://www.graalvm.org/truffle/javadoc/com/oracle/truffle/api/debug/Debugger.html#addPropertyChangeListener-java.beans.PropertyChangeListener-) and [Debugger.removePropertyChangeListener](http://www.graalvm.org/truffle/javadoc/com/oracle/truffle/api/debug/Debugger.html#removePropertyChangeListener-java.beans.PropertyChangeListener-). [Breakpoint.isModifiable](http://www.graalvm.org/truffle/javadoc/com/oracle/truffle/api/debug/Breakpoint.html#isModifiable--) added to be able to distinguish the shared read-only copy of installed Breakpoints.
* [TruffleInstrument.Env.getLanguages()](http://www.graalvm.org/truffle/javadoc/com/oracle/truffle/api/instrumentation/TruffleInstrument.Env.html#getLanguages--) returns languages by their IDs instead of MIME types when the new polyglot API is used.
* Deprecated [ExactMath.addExact(int, int)](http://www.graalvm.org/truffle/javadoc/com/oracle/truffle/api/ExactMath.html#addExact-int-int-), [ExactMath.addExact(long, long)](http://www.graalvm.org/truffle/javadoc/com/oracle/truffle/api/ExactMath.html#addExact-long-long-), [ExactMath.subtractExact(int, int)](http://www.graalvm.org/truffle/javadoc/com/oracle/truffle/api/ExactMath.html#subtractExact-int-int-), [ExactMath.subtractExact(long, long)](http://www.graalvm.org/truffle/javadoc/com/oracle/truffle/api/ExactMath.html#subtractExact-long-long-), [ExactMath.multiplyExact(int, int)](http://www.graalvm.org/truffle/javadoc/com/oracle/truffle/api/ExactMath.html#multiplyExact-int-int-), [ExactMath.multiplyExact(long, long)](http://www.graalvm.org/truffle/javadoc/com/oracle/truffle/api/ExactMath.html#multiplyExact-long-long-). Users can replace these with java.lang.Math utilities of same method names.

## Version 0.26
18-May-2017

* Language can provide additional services and instruments can [look them up](http://www.graalvm.org/truffle/javadoc/com/oracle/truffle/api/instrumentation/TruffleInstrument.Env.html#lookup).
* Renamed `DebugValue.isWriteable` to [DebugValue.isWritable](http://www.graalvm.org/truffle/javadoc/com/oracle/truffle/api/debug/DebugValue.html#isWritable--) to fix spelling.
* [Breakpoint.setCondition](http://www.graalvm.org/truffle/javadoc/com/oracle/truffle/api/debug/Breakpoint.html#setCondition-java.lang.String-) does not throw the IOException any more.
* Added new message [Message.KEY_INFO](http://www.graalvm.org/truffle/javadoc/com/oracle/truffle/api/interop/Message.html#KEY_INFO), and an argument to [Message.KEYS](http://www.graalvm.org/truffle/javadoc/com/oracle/truffle/api/interop/Message.html#KEYS) specifying whether internal keys should be provided. The appropriate foreign access [ForeignAccess.sendKeyInfo](http://www.graalvm.org/truffle/javadoc/com/oracle/truffle/api/interop/ForeignAccess.html#sendKeyInfo-com.oracle.truffle.api.nodes.Node-com.oracle.truffle.api.interop.TruffleObject-java.lang.Object-), [ForeignAccess.sendKeys](http://www.graalvm.org/truffle/javadoc/com/oracle/truffle/api/interop/ForeignAccess.html#sendKeys-com.oracle.truffle.api.nodes.Node-com.oracle.truffle.api.interop.TruffleObject-boolean-) and a new factory [ForeignAccess.Factory26](http://www.graalvm.org/truffle/javadoc/com/oracle/truffle/api/interop/ForeignAccess.Factory26.html).
* A new [KeyInfo](http://www.graalvm.org/truffle/javadoc/com/oracle/truffle/api/interop/KeyInfo.html) utility class added to help with dealing with bit flags.
* Added new Java interop utility methods: [JavaInterop.getKeyInfo](http://www.graalvm.org/truffle/javadoc/com/oracle/truffle/api/interop/java/JavaInterop.html#getKeyInfo-com.oracle.truffle.api.interop.TruffleObject-java.lang.Object-) and [JavaInterop.getMapView](http://www.graalvm.org/truffle/javadoc/com/oracle/truffle/api/interop/java/JavaInterop.html#getMapView-java.util.Map-boolean-).
* Added [metadata](http://www.graalvm.org/truffle/javadoc/com/oracle/truffle/api/metadata/package-summary.html) package, intended for APIs related to guest language structure and consumed by tools.
* Added [ScopeProvider](http://www.graalvm.org/truffle/javadoc/com/oracle/truffle/api/metadata/ScopeProvider.html) to provide a hierarchy of scopes enclosing the given node. The scopes are expected to contain variables valid at the associated node.
* Added [Scope](http://www.graalvm.org/truffle/javadoc/com/oracle/truffle/api/metadata/Scope.html) for instruments to get a list of scopes enclosing the given node. The scopes contain variables valid at the provided node.
* Added [DebugScope](http://www.graalvm.org/truffle/javadoc/com/oracle/truffle/api/debug/DebugScope.html), [DebugStackFrame.getScope](http://www.graalvm.org/truffle/javadoc/com/oracle/truffle/api/debug/DebugStackFrame.html#getScope--) and [DebugValue.getScope](http://www.graalvm.org/truffle/javadoc/com/oracle/truffle/api/debug/DebugValue.html#getScope--) to allow debuggers to retrieve the scope information and associated variables.
* Deprecated [DebugStackFrame.iterator](http://www.graalvm.org/truffle/javadoc/com/oracle/truffle/api/debug/DebugStackFrame.html) and [DebugStackFrame.getValue](http://www.graalvm.org/truffle/javadoc/com/oracle/truffle/api/debug/DebugStackFrame.html), [DebugStackFrame.getScope](http://www.graalvm.org/truffle/javadoc/com/oracle/truffle/api/debug/DebugStackFrame.html#getScope--) is to be used instead.
* Added [Cached.dimensions()](http://www.graalvm.org/truffle/javadoc/com/oracle/truffle/api/dsl/Cached.html) to specify compilation finalness of cached arrays.
* [SuspendedEvent.prepareStepOut](http://www.graalvm.org/truffle/javadoc/com/oracle/truffle/api/debug/SuspendedEvent.html#prepareStepOut-int-) has a `stepCount` argument for consistency with other prepare methods. The no-argument method is deprecated.
* Multiple calls to `SuspendedEvent.prepare*()` methods accumulate the requests to create a composed action. This allows creation of debugging meta-actions.
* [JavaInterop.toJavaClass](http://www.graalvm.org/truffle/javadoc/com/oracle/truffle/api/interop/java/JavaInterop.html#toJavaClass) can find proper Java class for a wrapped object
* Added environment methods TruffleLanguage.Env.getLanguages(), TruffleLanguage.Env.getInstruments(), TruffleInstrument.Env.getLanguages(), TruffleInstrument.Env.getInstruments() that allows languages or instruments to inspect some basic information about other installed languages or instruments.
* Added lookup methods TruffleLanguage.Env.lookup(LanguageInfo, Class), TruffleLanguage.Env.lookup(InstrumentInfo, Class), TruffleInstrument.Env.lookup(LanguageInfo, Class) and TruffleInstrument.Env.lookup(InstrumentInfo, Class) that allows the exchange of services between instruments and languages.
* Added [EventContext.isLanguageContextInitialized](http://www.graalvm.org/truffle/javadoc/com/oracle/truffle/api/instrumentation/EventContext.html#isLanguageContextInitialized--) to be able to test language context initialization in instruments.
* Added [SuspensionFilter](http://www.graalvm.org/truffle/javadoc/com/oracle/truffle/api/debug/SuspensionFilter.html) class, [DebuggerSession.setSteppingFilter](http://www.graalvm.org/truffle/javadoc/com/oracle/truffle/api/debug/DebuggerSession.html#setSteppingFilter-com.oracle.truffle.api.debug.SuspensionFilter-) and [SuspendedEvent.isLanguageContextInitialized](http://www.graalvm.org/truffle/javadoc/com/oracle/truffle/api/debug/SuspendedEvent.html#isLanguageContextInitialized--) to be able to ignore language context initialization during debugging.

## Version 0.25
3-Apr-2017

* Added [Instrumenter.attachOutConsumer](http://www.graalvm.org/truffle/javadoc/com/oracle/truffle/api/instrumentation/Instrumenter.html#attachOutConsumer-T-) and [Instrumenter.attachErrConsumer](http://www.graalvm.org/truffle/javadoc/com/oracle/truffle/api/instrumentation/Instrumenter.html#attachErrConsumer-T-) to receive output from executions run in the associated PolyglotEngine.
* [JavaInterop.asTruffleObject](http://www.graalvm.org/truffle/javadoc/com/oracle/truffle/api/interop/java/JavaInterop.html#asTruffleObject-java.lang.Object-) lists methods as keys
* Deprecated `TypedObject` interface
* Added [PolyglotRuntime](http://www.graalvm.org/truffle/javadoc/com/oracle/truffle/api/vm/PolyglotRuntime.html) for global configuration and to allow engines share resources. The runtime of a PolyglotEngine can be configured using [PolyglotEngine](http://www.graalvm.org/truffle/javadoc/com/oracle/truffle/api/vm/PolyglotEngine.html)`.newBuilder().runtime(runtime).build()`.
* The `getInstruments()` method has been moved from the [PolyglotEngine](http://www.graalvm.org/truffle/javadoc/com/oracle/truffle/api/vm/PolyglotEngine.html) to [PolyglotRuntime](http://www.graalvm.org/truffle/javadoc/com/oracle/truffle/api/vm/PolyglotRuntime.html).
* [TruffleLanguage](http://www.graalvm.org/truffle/javadoc/com/oracle/truffle/api/TruffleLanguage.html) now requires a public default constructor instead of a singleton field named INSTANCE.
* [TruffleLanguage](http://www.graalvm.org/truffle/javadoc/com/oracle/truffle/api/TruffleLanguage.html) now requires a public no argument constructor instead of a singleton field named INSTANCE.
* The [TruffleLanguage](http://www.graalvm.org/truffle/javadoc/com/oracle/truffle/api/TruffleLanguage.html) instance can now be used to share code and assumptions between engine instances. See the TruffleLanguage javadoc for details.
* Added a new constructor to [RootNode](http://www.graalvm.org/truffle/javadoc/com/oracle/truffle/api/nodes/RootNode.html) with a [TruffleLanguage](http://www.graalvm.org/truffle/javadoc/com/oracle/truffle/api/TruffleLanguage.html) instance as argument. The current constructor was deprecated.  
* Added [RootNode.getLanguage(Class)](http://www.graalvm.org/truffle/javadoc/com/oracle/truffle/api/nodes/RootNode.html) to access the current language implementation instance.
* Added [RootNode.getLanguageInfo](http://www.graalvm.org/truffle/javadoc/com/oracle/truffle/api/nodes/RootNode.html) to access public information about the associated language.
* Added [TruffleLanguage.ContextReference](http://www.graalvm.org/truffle/javadoc/com/oracle/truffle/api/TruffleLanguage.html) class and [TruffleLanguage.getContextReference](http://www.graalvm.org/truffle/javadoc/com/oracle/truffle/api/TruffleLanguage.html).
* Added [Value.getMetaObject](http://www.graalvm.org/truffle/javadoc/com/oracle/truffle/api/vm/TruffleLanguage.html) and [Value.getSouceLocation](http://www.graalvm.org/truffle/javadoc/com/oracle/truffle/api/vm/TruffleLanguage.html)
* Deprecated [RootNode.getExecutionContext](http://www.graalvm.org/truffle/javadoc/com/oracle/truffle/api/nodes/RootNode.html)
* Deprecated [TruffleLanguage.createFindContextNode](http://www.graalvm.org/truffle/javadoc/com/oracle/truffle/api/TruffleLanguage.html) and [TruffleLanguage.findContext](http://www.graalvm.org/truffle/javadoc/com/oracle/truffle/api/TruffleLanguage.html).
* Deprecated [Node.getLanguage](http://www.graalvm.org/truffle/javadoc/com/oracle/truffle/api/nodes/Node.html).
* Deprecated [MessageResolution.language](http://www.graalvm.org/truffle/javadoc/com/oracle/truffle/api/nodes/Node.html) without replacement. (jackpot rule available)
* Deprecated [ExecutionContext](http://www.graalvm.org/truffle/javadoc/com/oracle/truffle/api/ExecutionContext.html), use RootNode#getCompilerOptions().
* Added [TruffleInstrument.Registration.services()](http://www.graalvm.org/truffle/javadoc/com/oracle/truffle/api/instrumentation/TruffleInstrument.Registration#services) to support declarative registration of services
* Deprecated internal class DSLOptions. Will be removed in the next release.
* Deprecated [Shape.getData()](http://www.graalvm.org/truffle/javadoc/com/oracle/truffle/api/object/Shape.html) and [ObjectType.createShapeData(Shape)](http://www.graalvm.org/truffle/javadoc/com/oracle/truffle/api/object/ObjectType.html) without replacement.
* Added [TruffleRunner](http://www.graalvm.org/truffle/javadoc/com/oracle/truffle/tck/TruffleRunner.html) JUnit runner for unit testing Truffle compilation.

## Version 0.24
1-Mar-2017
* Added possibility to activate/deactivate breakpoints via [DebuggerSession.setBreakpointsActive](http://www.graalvm.org/truffle/javadoc/com/oracle/truffle/api/debug/DebuggerSession.html#setBreakpointsActive-boolean-) and get the active state via [DebuggerSession.isBreakpointsActive](http://www.graalvm.org/truffle/javadoc/com/oracle/truffle/api/debug/DebuggerSession.html#isBreakpointsActive--).
* Deprecated the send methods in [ForeignAccess](http://www.graalvm.org/truffle/javadoc/com/oracle/truffle/api/interop/ForeignAccess.html) and added a a new version that does not require a frame parameter. ([Jackpot](https://bitbucket.org/jlahoda/jackpot30/wiki/Home) rule for automatic migration available)
* Made [@NodeChild](http://www.graalvm.org/truffle/javadoc/com/oracle/truffle/api/dsl/NodeChild.html) and [@NodeField](http://www.graalvm.org/truffle/javadoc/com/oracle/truffle/api/dsl/NodeField.html) annotations repeatable
* Added Truffle Native Function Interface.
* Abstract deprecated methods in [NodeClass](http://www.graalvm.org/truffle/javadoc/com/oracle/truffle/api/nodes/NodeClass.html) have default implementation
* Added [RootNode.cloneUninitialized](http://www.graalvm.org/truffle/javadoc/com/oracle/truffle/api/nodes/RootNode.html) that allows an optimizing runtime to efficiently create uninitialized clones of root nodes on demand.

## Version 0.23
1-Feb-2017
* Incompatible: Removed most of deprecated APIs from the [com.oracle.truffle.api.source package](http://www.graalvm.org/truffle/javadoc/com/oracle/truffle/api/source/package-summary.html).
* Enabled the new flat generated code layout for Truffle DSL as default. To use it just recompile your guest language with latest Truffle annotation processor. The new layout uses a bitset to encode the states of specializations instead of using a node chain for efficiency. The number of specializations per operation is now limited to 127 (with no implicit casts used). All changes in the new layout are expected to be compatible with the old layout. The optimization strategy for implicit casts and fallback handlers changed and might produce different peak performance results.
* Deprecated the frame argument for [IndirectCallNode](http://www.graalvm.org/truffle/javadoc/com/oracle/truffle/api/nodes/IndirectCallNode.html) and [DirectCallNode](http://www.graalvm.org/truffle/javadoc/com/oracle/truffle/api/nodes/DirectCallNode.html). The frame argument is no longer required.
* Deprecated [FrameInstance](http://www.graalvm.org/truffle/javadoc/com/oracle/truffle/api/frame/FrameInstance.html).getFrame(FrameAccess, boolean). Usages need to be replaced by FrameInstance.getFrame(FrameAccess). The slowPath parameter was removed without replacement.
* Deprecated FrameAccess.NONE without replacement.
* [FrameInstance](http://www.graalvm.org/truffle/javadoc/com/oracle/truffle/api/frame/FrameInstance.html).getFrame now throws an AssertionError if a local variable of a frame was written in READ_ONLY frame access mode.

## Version 0.22
13-Jan-2017
* [TruffleLanguage.isVisible](http://www.graalvm.org/truffle/javadoc/com/oracle/truffle/api/TruffleLanguage.html#isVisible-C-java.lang.Object-) allows languages to control printing of values in interactive environments
* [PolyglotEngine](http://www.graalvm.org/truffle/javadoc/com/oracle/truffle/api/vm/PolyglotEngine.html)`.findGlobalSymbols` that returns `Iterable`
* [TruffleLanguage](http://www.graalvm.org/truffle/javadoc/com/oracle/truffle/api/TruffleLanguage.html)`.importSymbols` that returns `Iterable`
* [RootNode.setCallTarget](http://www.graalvm.org/truffle/javadoc/com/oracle/truffle/api/nodes/RootNode.html#setCallTarget-com.oracle.truffle.api.RootCallTarget-) is deprecated
* Generic parsing method [TruffleLanguage](http://www.graalvm.org/truffle/javadoc/com/oracle/truffle/api/TruffleLanguage.html).`parse(`[ParsingRequest](http://www.graalvm.org/truffle/javadoc/com/oracle/truffle/api/TruffleLanguage.ParsingRequest.html) `)` replaces now deprecated multi-argument `parse` method.
* Added [TruffleLanguage.findMetaObject](http://www.graalvm.org/truffle/javadoc/com/oracle/truffle/api/TruffleLanguage.html#findMetaObject-C-java.lang.Object-) and [DebugValue.getMetaObject](http://www.graalvm.org/truffle/javadoc/com/oracle/truffle/api/debug/DebugValue.html#getMetaObject--) to retrieve a meta-object of a value.
* Added [TruffleLanguage.findSourceLocation](http://www.graalvm.org/truffle/javadoc/com/oracle/truffle/api/TruffleLanguage.html#findSourceLocation-C-java.lang.Object-) and [DebugValue.getSourceLocation](http://www.graalvm.org/truffle/javadoc/com/oracle/truffle/api/debug/DebugValue.html#getSourceLocation--) to retrieve a source section where a value is declared.
* Added [TruffleLanguage.Registration.interactive()](http://www.graalvm.org/truffle/javadoc/com/oracle/truffle/api/TruffleLanguage.Registration.html#interactive--) and [PolyglotEngine.Language.isInteractive()](http://www.graalvm.org/truffle/javadoc/com/oracle/truffle/api/vm/PolyglotEngine.Language.html#isInteractive--) to inform about language interactive capability
* Deprecated the @[Specialization](http://www.graalvm.org/truffle/javadoc/com/oracle/truffle/api/dsl/Specialization.html) contains attribute and renamed it to replaces.
* Deprecated @[ShortCircuit](http://www.graalvm.org/truffle/javadoc/com/oracle/truffle/api/dsl/ShortCircuit.html) DSL annotation without replacement. It is recommended to implement short circuit nodes manually without using the DSL.
* Added Truffle DSL [introspection API](http://www.graalvm.org/truffle/javadoc/com/oracle/truffle/api/dsl/Introspection.html) that provides runtime information for specialization activation and cached data.

## Version 0.21
6-Dec-2016
* Added [Source.isInteractive()](http://www.graalvm.org/truffle/javadoc/com/oracle/truffle/api/source/Source.html#isInteractive--) to inform languages of a possibility to use polyglot engine streams during execution.
* Unavailable [SourceSection](http://www.graalvm.org/truffle/javadoc/com/oracle/truffle/api/source/SourceSection.html)s created by different calls to createUnavailableSection() are no longer equals(). This means builtins can share a single Source and call createUnavailableSection() for each builtin to be considered different in instrumentation.

## Version 0.20
23-Nov-2016
* Deprecated [Node.getAtomicLock()](http://www.graalvm.org/truffle/javadoc/com/oracle/truffle/api/nodes/Node.html#getAtomicLock--) and replaced it with Node.getLock() which returns a Lock.
* Switching the source and target levels to 1.8
* Significant improvements in Java/Truffle interop

## Version 0.19
27-Oct-2016
* New helper methods in [JavaInterop](http://www.graalvm.org/truffle/javadoc/com/oracle/truffle/api/interop/java/JavaInterop.html): `isArray`, `isBoxed`, `isNull`, `isPrimitive`, `unbox`, `asTruffleValue`.
* Relaxed the restrictions for calling methods on [SuspendedEvent](http://www.graalvm.org/truffle/javadoc/com/oracle/truffle/api/debug/SuspendedEvent.html) and [DebugStackFrame](http://www.graalvm.org/truffle/javadoc/com/oracle/truffle/api/debug/DebugStackFrame.html) from other threads than the execution thread. Please see the javadoc of the individual methods for details.

## Version 0.18
1-Oct-2016
* Added [Instrumenter](http://www.graalvm.org/truffle/javadoc/com/oracle/truffle/api/instrumentation/Instrumenter.html).querySourceSections(SourceSectionFilter) to get a filtered list of loaded instances.
* Added [SourceSectionFilter](http://www.graalvm.org/truffle/javadoc/com/oracle/truffle/api/instrumentation/SourceSectionFilter.html).ANY, which always matches.
* Added [Message.KEYS](http://www.graalvm.org/truffle/javadoc/com/oracle/truffle/api/interop/Message.html#KEYS) to let languages enumerate properties of its objects
* Deprecated [LineLocation](http://www.graalvm.org/truffle/javadoc/com/oracle/truffle/api/source/LineLocation.html), [SourceSection](http://www.graalvm.org/truffle/javadoc/com/oracle/truffle/api/source/SourceSection.html).getLineLocation(), [Source](http://www.graalvm.org/truffle/javadoc/com/oracle/truffle/api/source/Source.html).createLineLocation(int) without replacement.
* Deprecated [SourceSection](http://www.graalvm.org/truffle/javadoc/com/oracle/truffle/api/source/SourceSection.html).getShortDescription(); users can replace uses with their own formatting code.
* Deprecated [SourceSection](http://www.graalvm.org/truffle/javadoc/com/oracle/truffle/api/source/SourceSection.html).createUnavailable(String, String) and replaced it with.
* Added [Source](http://www.graalvm.org/truffle/javadoc/com/oracle/truffle/api/source/Source.html).createUnavailableSection(), [SourceSection](http://www.graalvm.org/truffle/javadoc/com/oracle/truffle/api/source/SourceSection.html).isAvailable() to find out whether a source section is available.
* [SourceSection](http://www.graalvm.org/truffle/javadoc/com/oracle/truffle/api/source/SourceSection.html).createSourceSection(int,int) now only throws IllegalArgumentExceptions if indices that are out of bounds with the source only when assertions (-ea) are enabled.
* Deprecated [Source](http://www.graalvm.org/truffle/javadoc/com/oracle/truffle/api/source/Source.html).createSection(int, int, int, int)

## Version 0.17
1-Sep-2016

#### Removals, Deprecations and Breaking Changes

* This release removes many deprecated APIs and is thus slightly incompatible
  * Remove deprecated instrumentation API package `com.oracle.truffle.api.instrument` and all its classes.
  * Remove deprecated API method [TruffleLanguage](http://www.graalvm.org/truffle/javadoc/com/oracle/truffle/api/TruffleLanguage.html)`.isInstrumentable(Node)`, `TruffleLanguage.getVisualizer()`, `TruffleLanguage.createWrapperNode()`, `TruffleLanguage.Env.instrumenter()`, `RootNode.applyInstrumentation()`
  * Remove deprecated API [Debugger](http://www.graalvm.org/truffle/javadoc/com/oracle/truffle/api/debug/Debugger.html)`.setTagBreakpoint`
  * Remove deprecated API [RootNode](http://www.graalvm.org/truffle/javadoc/com/oracle/truffle/api/nodes/RootNode.html)`.applyInstrumentation`
  * Remove deprecated tagging API in [SourceSection](http://www.graalvm.org/truffle/javadoc/com/oracle/truffle/api/source/SourceSection.html) and [Source](http://www.graalvm.org/truffle/javadoc/com/oracle/truffle/api/source/Source.html).

* [PolyglotEngine](http://www.graalvm.org/truffle/javadoc/com/oracle/truffle/api/vm/PolyglotEngine.html)
`eval` method and few similar ones no longer declare `throws IOException`.
The I/O now only occurs when operating with [Source](http://www.graalvm.org/truffle/javadoc/com/oracle/truffle/api/source/Source.html).
The evaluation of already loaded sources doesn't need to perform any I/O operations and
thus it makes little sense to require callers to handle the `IOException`.
This change is binary compatible, yet it is source *incompatible* change.
You may need to [adjust your sources](https://github.com/graalvm/fastr/commit/09ab156925d24bd28837907cc2ad336679afc7a2)
to compile.
* Deprecate support for the "identifier" associated with each [SourceSection](http://www.graalvm.org/truffle/javadoc/com/oracle/truffle/api/source/SourceSection.html)
* Deprecated `PolyglotEngine.Builder.onEvent(EventConsumer)` and class `EventConsumer`, debugger events are now dispatched using the `DebuggerSession`.
* [@Fallback](http://www.graalvm.org/truffle/javadoc/com/oracle/truffle/api/dsl/Fallback.html) does not support type specialized arguments anymore.

#### Additions

* All debugging APIs are now thread-safe and can be used from other threads.
* Changed the debugging API to a session based model.
  * Added [Debugger](http://www.graalvm.org/truffle/javadoc/com/oracle/truffle/api/debug/Debugger.html)`.find(TruffleLanguage.Env)` to lookup the debugger when inside a guest language implementation.
  * Added [Debugger](http://www.graalvm.org/truffle/javadoc/com/oracle/truffle/api/debug/Debugger.html)`.startSession(SuspendedCallback)` to start a new debugging session using a SuspendedCallback as replacement for `ExecutionEvent.prepareStepInto()`.
  * Added class [DebuggerSession](http://www.graalvm.org/truffle/javadoc/com/oracle/truffle/api/debug/DebuggerSession.html) which represents a debugger session where breakpoints can be installed and the execution can be suspended and resumed.
  * Added [Breakpoint](http://www.graalvm.org/truffle/javadoc/com/oracle/truffle/api/debug/Breakpoint.html)`.newBuilder` methods to create a new breakpoint using the builder pattern based on Source, URI or SourceSections.
  * Added [Breakpoint](http://www.graalvm.org/truffle/javadoc/com/oracle/truffle/api/debug/Breakpoint.html)`.isResolved()` to find out whether the source location of a breakpoint is loaded by the guest language.
  * Added [Breakpoint](http://www.graalvm.org/truffle/javadoc/com/oracle/truffle/api/debug/Breakpoint.html)`.isDisposed()` to find out whether a breakpoint is disposed.
  * Added [SuspendedEvent](http://www.graalvm.org/truffle/javadoc/com/oracle/truffle/api/debug/SuspendedEvent.html)`.getReturnValue()` to get return values of calls during debugging.
  * Added [SuspendedEvent](http://www.graalvm.org/truffle/javadoc/com/oracle/truffle/api/debug/SuspendedEvent.html)`.getBreakpoints()` to return the breakpoints that hit for a suspended event.
  * Added [SuspendedEvent](http://www.graalvm.org/truffle/javadoc/com/oracle/truffle/api/debug/SuspendedEvent.html)`.getStackFrames()` to return all guest language stack frames.
  * Added [SuspendedEvent](http://www.graalvm.org/truffle/javadoc/com/oracle/truffle/api/debug/SuspendedEvent.html)`.getTopStackFrame()` to return the topmost stack frame.
  * Added [SuspendedEvent](http://www.graalvm.org/truffle/javadoc/com/oracle/truffle/api/debug/SuspendedEvent.html)`.getSourceSection()` to return the current guest language execution location
  * Added [SuspendedEvent](http://www.graalvm.org/truffle/javadoc/com/oracle/truffle/api/debug/SuspendedEvent.html)`.getSourceSections()` to return all guest language execution locations of the current method in the AST.
  * Added class [DebugStackFrame](http://www.graalvm.org/truffle/javadoc/com/oracle/truffle/api/debug/DebugStackFrame.html) which represents a guest language stack frame. Allows to get values from the current stack frame, access stack values and evaluate inline expressions.
  * Added class [DebugValue](http://www.graalvm.org/truffle/javadoc/com/oracle/truffle/api/debug/DebugValue.html) which represents a value on a stack frame or the result of an evaluated expression.
  * Added class [DebuggerTester](http://www.graalvm.org/truffle/javadoc/com/oracle/truffle/api/debug/DebuggerTester.html) which represents a utility for testing guest language debugger support more easily.
  * Deprecated [Breakpoint](http://www.graalvm.org/truffle/javadoc/com/oracle/truffle/api/debug/Breakpoint.html)`.getCondition()` and replaced it with [Breakpoint](http://www.graalvm.org/truffle/javadoc/com/oracle/truffle/api/debug/Breakpoint.html)`.getConditionExpression()` to return a String instead of a Source object.
  * Deprecated [Breakpoint](http://www.graalvm.org/truffle/javadoc/com/oracle/truffle/api/debug/Breakpoint.html)`.setCondition(String)` and replaced it with [Breakpoint](http://www.graalvm.org/truffle/javadoc/com/oracle/truffle/api/debug/Breakpoint.html)`.setConditionExpression(String)` to avoid throwing IOException.
  * Deprecated class `ExecutionEvent` and replaced it with [Debugger](http://www.graalvm.org/truffle/javadoc/com/oracle/truffle/api/debug/Debugger.html)`.startSession(SuspendedCallback)`
  * Deprecated [Debugger](http://www.graalvm.org/truffle/javadoc/com/oracle/truffle/api/debug/Debugger.html) methods setLineBreakpoint, getBreakpoints, pause. Replacements are available in the DebuggerSession class
  * Deprecated [Breakpoint](http://www.graalvm.org/truffle/javadoc/com/oracle/truffle/api/debug/Breakpoint.html)`.getState()` to be replaced with [Breakpoint](http://www.graalvm.org/truffle/javadoc/com/oracle/truffle/api/debug/Breakpoint.html)isResolved(), [Breakpoint](http://www.graalvm.org/truffle/javadoc/com/oracle/truffle/api/debug/Breakpoint.html)isDisposed() and [Breakpoint](http://www.graalvm.org/truffle/javadoc/com/oracle/truffle/api/debug/Breakpoint.html)`.isEnabled()`.
  * Deprecated [SuspendedEvent](http://www.graalvm.org/truffle/javadoc/com/oracle/truffle/api/debug/SuspendedEvent.html)`.getNode()` and [SuspendedEvent](http://www.graalvm.org/truffle/javadoc/com/oracle/truffle/api/debug/SuspendedEvent.html).getFrame() without direct replacement.
  * Deprecated [SuspendedEvent](http://www.graalvm.org/truffle/javadoc/com/oracle/truffle/api/debug/SuspendedEvent.html)`.getRecentWarnings()` and replaced it with [SuspendedEvent](http://www.graalvm.org/truffle/javadoc/com/oracle/truffle/api/debug/SuspendedEvent.html).getBreakpointConditionException(Breakpoint)
  * Deprecated [SuspendedEvent](http://www.graalvm.org/truffle/javadoc/com/oracle/truffle/api/debug/SuspendedEvent.html)`.eval` and replaced it with `DebugStackFrame.eval(String)`
  * Deprecated [SuspendedEvent](http://www.graalvm.org/truffle/javadoc/com/oracle/truffle/api/debug/SuspendedEvent.html)`.getStack()` and replaced it with [SuspendedEvent](http://www.graalvm.org/truffle/javadoc/com/oracle/truffle/api/debug/SuspendedEvent.html).getStackFrames()
  * Deprecated [SuspendedEvent](http://www.graalvm.org/truffle/javadoc/com/oracle/truffle/api/debug/SuspendedEvent.html)`.toString(Object, FrameInstance)` and replaced it with `DebugValue.as(String.class)`.

* [TruffleLanguage.createContext](http://www.graalvm.org/truffle/javadoc/com/oracle/truffle/api/TruffleLanguage.html#createContext-com.oracle.truffle.api.TruffleLanguage.Env-)
supports [post initialization callback](http://www.graalvm.org/truffle/javadoc/com/oracle/truffle/api/TruffleLanguage.html#initializeContext-C-)
* Added [SourceSectionFilter.Builder](http://www.graalvm.org/truffle/javadoc/com/oracle/truffle/api/instrumentation/SourceSectionFilter.Builderhtml).`sourceIs(SourcePredicate)` to filter for source sections with a custom source predicate.
* Added [TruffleInstrument.Env](http://www.graalvm.org/truffle/javadoc/com/oracle/truffle/api/instrumentation/TruffleInstrument.Env.html).`isEngineRoot(RootNode)` to find out where the context of the current evaluation ends when looking up the guest language stack trace with `TruffleRuntime.iterateFrames()`.
* Added [TruffleInstrument.Env](http://www.graalvm.org/truffle/javadoc/com/oracle/truffle/api/instrumentation/TruffleInstrument.Env.html).`toString(Node, Object)` to allow string conversions for objects given a Node to identify the guest language.
* Added [EventContext](http://www.graalvm.org/truffle/javadoc/com/oracle/truffle/api/instrumentation/EventContext.html).`lookupExecutionEventNode(EventBinding)` to lookup other execution event nodes using the binding at a source location.
* Added [Node.getAtomicLock()](http://www.graalvm.org/truffle/javadoc/com/oracle/truffle/api/nodes/Node.html#getAtomicLock--) to allow atomic updates that avoid creating a closure.

## Version 0.16
* [Layout](http://www.graalvm.org/truffle/javadoc/com/oracle/truffle/api/object/dsl/Layout.html)
  now accepts an alternative way to construct an object with the `build` method instead of `create`.
* [TruffleTCK](http://www.graalvm.org/truffle/javadoc/com/oracle/truffle/tck/TruffleTCK.html) tests simple operation on foreign objects. For example, a simple WRITE accesss, a HAS_SIZE access, or an IS_NULL access. It also tests the message resolution of Truffle language objects, which enables using them in other languages.

## Version 0.15
1-Jul-2016
* [Source](http://www.graalvm.org/truffle/javadoc/com/oracle/truffle/api/source/Source.html) shall be
constructed via its `newBuilder` methods. The other ways to construct or modify
source objects are now deprecated.
* [RootNode.getName](http://www.graalvm.org/truffle/javadoc/com/oracle/truffle/api/nodes/RootNode.html#getName--)
to provide name of a method or function it represents.
* Instruments are now [loaded eagerly](https://github.com/graalvm/graal/commit/81018616abb0d4ae68e98b7fcd6fda7c8d0393a2) -
which has been reported as an observable behavioral change.
* The [Instrumenter](http://www.graalvm.org/truffle/javadoc/com/oracle/truffle/api/instrumentation/Instrumenter.html)
now allows one to observe when sources and source sections are being loaded via
[attaching a listener](http://www.graalvm.org/truffle/javadoc/com/oracle/truffle/api/instrumentation/Instrumenter.html#attachLoadSourceListener-com.oracle.truffle.api.instrumentation.SourceSectionFilter-T-boolean-).
* Control the way loops are exploded with a new [LoopExplosionKind](http://www.graalvm.org/truffle/javadoc/com/oracle/truffle/api/nodes/ExplodeLoop.LoopExplosionKind.html)
enum.
* [SuspendedEvent](http://www.graalvm.org/truffle/javadoc/com/oracle/truffle/api/debug/SuspendedEvent.html#toString-java.lang.Object-com.oracle.truffle.api.frame.FrameInstance-)
provides a way to convert any value on stack to its string representation.
* [TruffleTCK](http://www.graalvm.org/truffle/javadoc/com/oracle/truffle/tck/TruffleTCK.html) checks
whether languages properly support being interrupted after a time out
* Language implementations are encouraged to mark their internal sources as
[internal](http://www.graalvm.org/truffle/javadoc/com/oracle/truffle/api/source/Source.html#isInternal--)

## Version 0.14
2-Jun-2016
* [Source](http://www.graalvm.org/truffle/javadoc/com/oracle/truffle/api/source/Source.html) has been
rewritten to be more immutable. Once (part of) content of a source is loaded, it cannot be
changed.
* Methods `fromNamedAppendableText`, `fromNamedText` and `setFileCaching` of
`Source` has been deprecated as useless or not well defined
* New method `Source`.[getURI()](http://www.graalvm.org/truffle/javadoc/com/oracle/truffle/api/source/Source.html#getURI--)
has been introduced and should be used as a persistent identification of `Source` rather than
existing `getName()` & co. methods. Debugger is using the `URI` to
[attach breakpoints](http://www.graalvm.org/truffle/javadoc/com/oracle/truffle/api/debug/Debugger.html#setLineBreakpoint-int-java.net.URI-int-boolean-)
to not yet loaded sources
* Debugger introduces new [halt tag](http://www.graalvm.org/truffle/javadoc/com/oracle/truffle/api/debug/DebuggerTags.AlwaysHalt.html) to
make it easier to simulate concepts like JavaScript's `debugger` statement
* Debugger can be paused via the Debugger.[pause](http://www.graalvm.org/truffle/javadoc/com/oracle/truffle/api/debug/Debugger.html#pause--)
method
* [@CompilationFinal](http://www.graalvm.org/truffle/javadoc/com/oracle/truffle/api/CompilerDirectives.CompilationFinal.html)
annotation can now specify whether the finality applies to array elements as well
* [TruffleTCK](http://www.graalvm.org/truffle/javadoc/com/oracle/truffle/tck/TruffleTCK.html) has been
enhanced to test behavior of languages with respect to foreign array objects


## Version 0.13
22-Apr-2016
* `AcceptMessage` has been deprecated, replaced by
[MessageResolution](http://www.graalvm.org/truffle/javadoc/com/oracle/truffle/api/interop/MessageResolution.html) &
[co](http://www.graalvm.org/truffle/javadoc/com/oracle/truffle/api/interop/Resolve.html). annotations.
Now all message-oriented annotations need to be placed in a single source file.
That simplifies readability as well as improves incremental compilation in certain systems.
* Deprecated `Node.assignSourceSection` removed. This reduces the amount of memory
occupied by [Node](http://www.graalvm.org/truffle/javadoc/com/oracle/truffle/api/nodes/Node.html)
instance.
* `PolyglotEngine.Value.execute` is now as fast as direct `CallTarget.call`.
Using the [PolyglotEngine](http://www.graalvm.org/truffle/javadoc/com/oracle/truffle/api/vm/PolyglotEngine.html)
abstraction now comes with no overhead. Just [JPDA debuggers](http://wiki.apidesign.org/wiki/Truffle#Debugging_from_NetBeans)
need to
[turn debugging on](http://www.graalvm.org/truffle/javadoc/com/oracle/truffle/api/debug/Debugger.html#find-com.oracle.truffle.api.vm.PolyglotEngine-)
explicitly.
* Sharing of efficient code/AST between multiple instances of
[PolyglotEngine](http://www.graalvm.org/truffle/javadoc/com/oracle/truffle/api/vm/PolyglotEngine.html)
is possible. Using more than one `PolyglotEngine` resulted in code de-opt previously.
That isn't the case anymore. Future version of the API will provide explicit control
over the set of engines that share the code.
* Simple language JAR no longer contains test classes. There is a separate simple language tests distribution.

## Version 0.12
* The Instrumentation Framework has been revised and has new APIs that are integrated into the PolyglotEngine.
* Instrumentation support required of language implementations is specified as abstract methods on TruffleLanguage.
* Clients access instrumentation services via an instance of Instrumenter, provided by the Polyglot framework.
* `TruffleRuntime#iterateFrames` now starts at the current frame.

## Version 0.11
28-Jan-2016
* Improved interop API
* PolyglotEngine.Builder.getConfig
* TruffleLanguage.Env.isMimeTypeSupported

## Version 0.10
18-Dec-2015
* Profile API classes moved into its own com.oracle.truffle.api.profiles package

## Version 0.9
21-Oct-2015
* Debugger API

## Version 0.8
17-Jul-2015, [Repository Revision](http://lafo.ssw.uni-linz.ac.at/hg/truffle/shortlog/graal-0.8)
* The Truffle repository no longer contains Graal
* PolyglotEngine is an entry point for creating, building and running multi language Truffle systems
* Implement TruffleLanguage and use @Registration to register your language into the Truffle polyglot system
* Include Truffle TCK (test compatibility kit) into your test cases to verify your language implementation is compliant enough
* Interoperability API polished
* Cleanup of Source related API

## Version 0.7
29-Apr-2015, [Repository Revision](http://hg.openjdk.java.net/graal/graal/shortlog/graal-0.7)
* New, faster partial evaluation (no more TruffleCache).
* If a method is annotated with @ExplodeLoop and contains a loop that can not be exploded, partial evaluation will fail.
* Truffle background compilation is now multi-threaded.
* Experimental merge=true flag for @ExplodeLoop allows building bytecode-based interpreters (see BytecodeInterpreterPartialEvaluationTest).
* Added Node#deepCopy as primary method to copy ASTs.
* Disable inlining across Truffle boundary by default. New option TruffleInlineAcrossTruffleBoundary default false.
* Node.replace(Node) now guards against non-assignable replacement, and Node.isReplacementSafe(Node) checks in advance.
* Instrumentation:  AST "probing" is now safe and implemented by Node.probe(); language implementors need only implement Node.isInstrumentable() and Node.createWrapperNode().
* Instrumentation:  A new framework defines a category of  simple "instrumentation tools" that can be created, configured, and installed, after which they autonomously collect execution data of some kind.
* Instrumentation:  A new example "instrumentation tool" is a language-agnostic collector of code coverage information (CoverageTracker); there are two other examples.
* Removed unsafe compiler directives; use `sun.misc.Unsafe` instead.
* Removed `Node#onAdopt()`.
* Implemented a new generated code layout that reduces the code size.
* Changed all methods enclosed in a @TypeSystem must now be static.
* Changed all methods enclosed in generated type system classes are now static.
* Deprecated the type system constant used in the generated type system classes.
* Changed NodeFactory implementations are no longer generated by default. Use {Node}Gen#create instead of {Node}Factory#create to create new instances of nodes.
* Added @GenerateNodeFactory to generate NodeFactory implementations for this node and its subclasses.
* Deprecated @NodeAssumptions for removal in the next release.
* Deprecated experimental @Implies for removal in the next release.
* Added new package c.o.t.api.dsl.examples to the c.o.t.api.dsl project containing documented and debug-able Truffle-DSL use cases.
* Changed "typed execute methods" are no longer required for use as specialization return type or parameter. It is now sufficient to declare them in the @TypeSystem.
* Added @Cached annotation to express specialization local state.
* Added Specialization#limit to declare a limit expression for the maximum number of specialization instantiations.
* Changed syntax and semantics of Specialization#assumptions and Specialization#guards. They now use a Java like expression syntax.
* Changed guard expressions that do not bind any dynamic parameter are invoked just once per specialization instantiation. They are now asserted to be true on the fast path.
* Renamed @ImportGuards to @ImportStatic.
* Changed declaring a @TypeSystemReference for a node that contains specializations is not mandatory anymore.
* Changed types used in specializations are not restricted on types declared in the type system anymore.
* Changed nodes that declare all execute methods with the same number of evaluated arguments as specialization arguments do not require @NodeChild annotations anymore.
* Changed types used in checks and casts are not mandatory to be declared in the type system.

## Version 0.6
19-Dec-2014, [Repository Revision](http://hg.openjdk.java.net/graal/graal/shortlog/graal-0.6)
* Instrumentation: add Instrumentable API for language implementors, with most details automated (see package `com.oracle.truffle.api.instrument`).
* The BranchProfile constructor is now private. Use BranchProfile#create() instead.
* Renamed @CompilerDirectives.SlowPath to @CompilerDirectives.TruffleBoundary
* Renamed RootNode#isSplittable to RootNode#isCloningAllowed
* Removed RootNode#split. Cloning ASTs for splitting is now an implementation detail of the Truffle runtime implementation.
* Renamed DirectCallNode#isSplittable to DirectCallNode#isCallTargetCloningAllowed
* Renamed DirectCallNode#split to DirectCallNode#cloneCallTarget
* Renamed DirectCallNode#isSplit to DirectCallNode#isCallTargetCloned
* Added PrimitiveValueProfile.
* Added -G:TruffleTimeThreshold=5000 option to defer compilation for call targets
* Added RootNode#getExecutionContext to identify nodes with languages
* Removed `FrameTypeConversion` interface and changed the corresponding `FrameDescriptor` constructor to have a default value parameter instead.
* Removed `CompilerDirectives.unsafeFrameCast` (equivalent to a `(MaterializedFrame)` cast).
* Added `TruffleRuntime#getCapability` API method.
* Added `NodeInterface` and allowed child field to be declared with interfaces that extend it.
* Added `CompilerOptions` and allowed it to be set for `ExecutionContext` and `RootNode`.
* Added experimental object API (see new project `com.oracle.truffle.api.object`).

## Version 0.5
23-Sep-2014, [Repository Revision](http://hg.openjdk.java.net/graal/graal/shortlog/graal-0.5)
* Added `TruffleRuntime#getCallTargets()` to get all call targets that were created and are still referenced.
* Added `NeverValidAssumption` to complement `AlwaysValidAssumption`.
* Fixed a bug in `AssumedValue` that may not invalidate correctly.
* New option, `-G:+/-TruffleCompilationExceptionsAreThrown`, that will throw an `OptimizationFailedException` for compiler errors.

## Version 0.4
19-Aug-2014, [Repository Revision](http://hg.openjdk.java.net/graal/graal/shortlog/graal-0.4)
### Truffle
* Change API for stack walking to a visitor: `TruffleRuntime#iterateFrames` replaces `TruffleRuntime#getStackTrace`
* New flag `-G:+TraceTruffleCompilationCallTree` to print the tree of inlined calls before compilation.
* `truffle.jar`: strip out build-time only dependency into a seperated JAR file (`truffle-dsl-processor.jar`)
* New flag `-G:+TraceTruffleCompilationAST` to print the AST before compilation.
* New experimental `TypedObject` interface added.
* Added `isVisited` method for `BranchProfile`.
* Added new `ConditionProfile`, `BinaryConditionProfile` and `CountingConditionProfile` utility classes to profile if conditions.

## Version 0.3
9-May-2014, [Repository Revision](http://hg.openjdk.java.net/graal/graal/shortlog/graal-0.3)
* The method `CallTarget#call` takes now a variable number of Object arguments.
* Support for collecting stack traces and for accessing the current frame in slow paths (see `TruffleRuntime#getStackTrace`).
* Renamed `CallNode` to `DirectCallNode`.
* Renamed `TruffleRuntime#createCallNode` to `TruffleRuntime#createDirectCallNode`.
* Added `IndirectCallNode` for calls with a changing `CallTarget`.
* Added `TruffleRuntime#createIndirectCallNode` to create an `IndirectCallNode`.
* `DirectCallNode#inline` was renamed to `DirectCallNode#forceInlining()`.
* Removed deprecated `Node#adoptChild`.

## Version 0.2
25-Mar-2014, [Repository Revision](http://hg.openjdk.java.net/graal/graal/shortlog/graal-0.2)
* New API `TruffleRuntime#createCallNode` to create call nodes and to give the runtime system control over its implementation.
* New API `RootNode#getCachedCallNodes` to get a weak set of `CallNode`s that have registered to call the `RootNode`.
* New API to split the AST of a call-site context sensitively. `CallNode#split`, `CallNode#isSplittable`, `CallNode#getSplitCallTarget`, `CallNode#getCurrentCallTarget`, `RootNode#isSplittable`, `RootNode#split`.
* New API to inline a call-site into the call-graph. `CallNode#isInlinable`, `CallNode#inline`, `CallNode#isInlined`.
* New API for the runtime environment to register `CallTarget`s as caller to the `RootNode`. `CallNode#registerCallTarget`.
* Improved API for counting nodes in Truffle ASTs. `NodeUtil#countNodes` can be used with a `NodeFilter`.
* New API to declare the cost of a Node for use in runtime environment specific heuristics. See `NodeCost`, `Node#getCost` and `NodeInfo#cost`.
* Changed `Node#replace` reason parameter type to `CharSequence` (to enable lazy string building)
* New `Node#insert` method for inserting new nodes into the tree (formerly `adoptChild`)
* New `Node#adoptChildren` helper method that adopts all (direct and indirect) children of a node
* New API `Node#atomic` for atomic tree operations
* Made `Node#replace` thread-safe


## Version 0.1
5-Feb-2014, [Repository Revision](http://hg.openjdk.java.net/graal/graal/shortlog/graal-0.1)
* Initial version of a multi-language framework on top of Graal.<|MERGE_RESOLUTION|>--- conflicted
+++ resolved
@@ -24,16 +24,13 @@
 * GR-22281 Deprecated `TruffleRuntime.getCurrentFrame()` and `TruffleRuntime.getCallerFrame()`. They were encouraging unsafe use of the `FrameInstance` class. Note that a `FrameInstance` instance must not be escaped outside the scope of the `FrameInstanceVisitor.visitFrame` method. Language implementers are encouraged to validate all usages of `TruffleRuntime.iterateFrames(...)`. We plan to enforce this rule in future versions of Truffle.
 * GR-22281 Added `TruffleRuntime.iterateFrames(FrameInstanceVisitor visitor, int skipFrames)` that allows to efficiently skip a number of frames before the visitor is invoked. This was added to allow efficient migration of usages from the deprecated `TruffleRuntime.getCallerFrame()` method.
 * Removed the deprecated `TruffleException` that was deprecated in the GraalVM 20.3.0. The `AbstractTruffleException` no longer implements `TruffleException`. `AbstractTruffleException` methods inherited from the `TruffleException` have been removed. As part of this removal, the recommendation for languages how to [handle exceptions](https://www.graalvm.org/truffle/javadoc/com/oracle/truffle/api/interop/InteropLibrary.html#isException-java.lang.Object-) has been updated.
-<<<<<<< HEAD
 * Added methods to [TruffleContext.Builder](https://www.graalvm.org/truffle/javadoc/com/oracle/truffle/api/TruffleContext.Builder.html) that allow throwing custom guest exceptions when the new built context is cancelled, hard-exited, or closed and the corresponding exception is about to reach the outer context. In case the customization is not used and the new context is cancelled, hard-exited, or closed, Truffle newly throws an internal error.
     * Added [TruffleContext.Builder#onCancelled](https://www.graalvm.org/truffle/javadoc/com/oracle/truffle/api/TruffleContext.Builder.html#onCancelled-java.lang.Runnable-) that allows throwing a custom guest exception when the new context is cancelled.
     * Added [TruffleContext.Builder#onExited](https://www.graalvm.org/truffle/javadoc/com/oracle/truffle/api/TruffleContext.Builder.html#onExited-java.util.function.Consumer-) that allows throwing a custom guest exception when the new context is hard-exited.
     * Added [TruffleContext.Builder#onClosed](https://www.graalvm.org/truffle/javadoc/com/oracle/truffle/api/TruffleContext.Builder.html#onClosed-java.lang.Runnable-) that allows throwing a custom guest exception when the new context is closed.
-=======
 * GR-35093 Deprecated `UnionAssumption`, use arrays of assumptions instead. Deprecated `NeverValidAssumption` and `AlwaysValidAssumption`, use `Assumption.NEVER_VALID` and `Assumption.ALWAYS_VALID` instead. Language implementations should avoid custom `Assumption` subclasses, they lead to performance degradation in the interpreter.
 * GR-35093 Added `create()` constructor methods to profiles in `com.oracle.truffle.api.profiles` where appropriate to simplify use with Truffle DSL.
 
->>>>>>> 68c73f27
 
 ## Version 22.0.0
 * Truffle DSL generated code now inherits all annotations on constructor parameters to the static create factory method.
