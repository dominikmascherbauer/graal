/*
 * Copyright (c) 2009, 2014, Oracle and/or its affiliates. All rights reserved.
 * DO NOT ALTER OR REMOVE COPYRIGHT NOTICES OR THIS FILE HEADER.
 *
 * This code is free software; you can redistribute it and/or modify it
 * under the terms of the GNU General Public License version 2 only, as
 * published by the Free Software Foundation.
 *
 * This code is distributed in the hope that it will be useful, but WITHOUT
 * ANY WARRANTY; without even the implied warranty of MERCHANTABILITY or
 * FITNESS FOR A PARTICULAR PURPOSE.  See the GNU General Public License
 * version 2 for more details (a copy is included in the LICENSE file that
 * accompanied this code).
 *
 * You should have received a copy of the GNU General Public License version
 * 2 along with this work; if not, write to the Free Software Foundation,
 * Inc., 51 Franklin St, Fifth Floor, Boston, MA 02110-1301 USA.
 *
 * Please contact Oracle, 500 Oracle Parkway, Redwood Shores, CA 94065 USA
 * or visit www.oracle.com if you need additional information or have any
 * questions.
 */
package com.oracle.graal.compiler;

import static com.oracle.graal.compiler.GraalCompiler.Options.*;
import static com.oracle.graal.compiler.MethodFilter.*;
import static com.oracle.graal.phases.common.DeadCodeEliminationPhase.Optionality.*;

import java.util.*;

import com.oracle.graal.api.code.*;
import com.oracle.graal.api.code.CompilationResult.ConstantReference;
import com.oracle.graal.api.code.CompilationResult.DataPatch;
import com.oracle.graal.api.meta.*;
import com.oracle.graal.api.meta.ProfilingInfo.TriState;
import com.oracle.graal.compiler.common.alloc.*;
import com.oracle.graal.compiler.common.cfg.*;
import com.oracle.graal.compiler.target.*;
import com.oracle.graal.debug.*;
import com.oracle.graal.debug.Debug.Scope;
import com.oracle.graal.debug.internal.*;
import com.oracle.graal.lir.*;
import com.oracle.graal.lir.asm.*;
import com.oracle.graal.lir.framemap.*;
import com.oracle.graal.lir.gen.*;
import com.oracle.graal.lir.phases.*;
import com.oracle.graal.lir.phases.LIRHighTierPhase.LIRHighTierContext;
import com.oracle.graal.lir.phases.LIRLowTierPhase.LIRLowTierContext;
import com.oracle.graal.lir.phases.LIRMidTierPhase.LIRMidTierContext;
import com.oracle.graal.nodes.*;
import com.oracle.graal.nodes.cfg.*;
import com.oracle.graal.nodes.spi.*;
import com.oracle.graal.options.*;
import com.oracle.graal.phases.*;
import com.oracle.graal.phases.common.*;
import com.oracle.graal.phases.schedule.*;
import com.oracle.graal.phases.tiers.*;
import com.oracle.graal.phases.util.*;

/**
 * Static methods for orchestrating the compilation of a {@linkplain StructuredGraph graph}.
 */
public class GraalCompiler {

    private static final DebugTimer FrontEnd = Debug.timer("FrontEnd");
    private static final DebugTimer BackEnd = Debug.timer("BackEnd");

    /**
     * The set of positive filters specified by the {@code -G:IntrinsificationsEnabled} option. To
     * enable a fast path in {@link #shouldIntrinsify(JavaMethod)}, this field is {@code null} when
     * no enabling/disabling filters are specified.
     */
    private static final MethodFilter[] positiveIntrinsificationFilter;

    /**
     * The set of negative filters specified by the {@code -G:IntrinsificationsDisabled} option.
     */
    private static final MethodFilter[] negativeIntrinsificationFilter;

    static class Options {

        // @formatter:off
        /**
         * @see MethodFilter
         */
        @Option(help = "Pattern for method(s) to which intrinsification (if available) will be applied. " +
                       "By default, all available intrinsifications are applied except for methods matched " +
                       "by IntrinsificationsDisabled. See MethodFilter class for pattern syntax.", type = OptionType.Debug)
        public static final OptionValue<String> IntrinsificationsEnabled = new OptionValue<>(null);
        /**
         * @see MethodFilter
         */
        @Option(help = "Pattern for method(s) to which intrinsification will not be applied. " +
                       "See MethodFilter class for pattern syntax.", type = OptionType.Debug)
        public static final OptionValue<String> IntrinsificationsDisabled = new OptionValue<>(null);
        // @formatter:on

    }

    static {
        if (IntrinsificationsDisabled.getValue() != null) {
            negativeIntrinsificationFilter = parse(IntrinsificationsDisabled.getValue());
        } else {
            negativeIntrinsificationFilter = null;
        }

        if (Options.IntrinsificationsEnabled.getValue() != null) {
            positiveIntrinsificationFilter = parse(IntrinsificationsEnabled.getValue());
        } else if (negativeIntrinsificationFilter != null) {
            positiveIntrinsificationFilter = new MethodFilter[0];
        } else {
            positiveIntrinsificationFilter = null;
        }
    }

    /**
     * Determines if a given method should be intrinsified based on the values of
     * {@link Options#IntrinsificationsEnabled} and {@link Options#IntrinsificationsDisabled}.
     */
    public static boolean shouldIntrinsify(JavaMethod method) {
        if (positiveIntrinsificationFilter == null) {
            return true;
        }
        if (positiveIntrinsificationFilter.length == 0 || matches(positiveIntrinsificationFilter, method)) {
            return negativeIntrinsificationFilter == null || !matches(negativeIntrinsificationFilter, method);
        }
        return false;
    }

    /**
     * Encapsulates all the inputs to a {@linkplain GraalCompiler#compile(Request) compilation}.
     */
    public static class Request<T extends CompilationResult> {
        public final StructuredGraph graph;
        public final CallingConvention cc;
        public final ResolvedJavaMethod installedCodeOwner;
        public final Providers providers;
        public final Backend backend;
        public final TargetDescription target;
        public final Map<ResolvedJavaMethod, StructuredGraph> cache;
        public final PhaseSuite<HighTierContext> graphBuilderSuite;
        public final OptimisticOptimizations optimisticOpts;
        public final ProfilingInfo profilingInfo;
        public final SpeculationLog speculationLog;
        public final Suites suites;
        public final LIRSuites lirSuites;
        public final T compilationResult;
        public final CompilationResultBuilderFactory factory;

        /**
         * @param graph the graph to be compiled
         * @param cc the calling convention for calls to the code compiled for {@code graph}
         * @param installedCodeOwner the method the compiled code will be associated with once
         *            installed. This argument can be null.
         * @param providers
         * @param backend
         * @param target
         * @param cache
         * @param graphBuilderSuite
         * @param optimisticOpts
         * @param profilingInfo
         * @param speculationLog
         * @param suites
         * @param lirSuites
         * @param compilationResult
         * @param factory
         */
        public Request(StructuredGraph graph, CallingConvention cc, ResolvedJavaMethod installedCodeOwner, Providers providers, Backend backend, TargetDescription target,
                        Map<ResolvedJavaMethod, StructuredGraph> cache, PhaseSuite<HighTierContext> graphBuilderSuite, OptimisticOptimizations optimisticOpts, ProfilingInfo profilingInfo,
                        SpeculationLog speculationLog, Suites suites, LIRSuites lirSuites, T compilationResult, CompilationResultBuilderFactory factory) {
            this.graph = graph;
            this.cc = cc;
            this.installedCodeOwner = installedCodeOwner;
            this.providers = providers;
            this.backend = backend;
            this.target = target;
            this.cache = cache;
            this.graphBuilderSuite = graphBuilderSuite;
            this.optimisticOpts = optimisticOpts;
            this.profilingInfo = profilingInfo;
            this.speculationLog = speculationLog;
            this.suites = suites;
            this.lirSuites = lirSuites;
            this.compilationResult = compilationResult;
            this.factory = factory;
        }

        /**
         * Executes this compilation request.
         *
         * @return the result of the compilation
         */
        public T execute() {
            return GraalCompiler.compile(this);
        }
    }

    /**
     * Requests compilation of a given graph.
     *
     * @param graph the graph to be compiled
     * @param cc the calling convention for calls to the code compiled for {@code graph}
     * @param installedCodeOwner the method the compiled code will be associated with once
     *            installed. This argument can be null.
     * @return the result of the compilation
     */
    public static <T extends CompilationResult> T compileGraph(StructuredGraph graph, CallingConvention cc, ResolvedJavaMethod installedCodeOwner, Providers providers, Backend backend,
                    TargetDescription target, Map<ResolvedJavaMethod, StructuredGraph> cache, PhaseSuite<HighTierContext> graphBuilderSuite, OptimisticOptimizations optimisticOpts,
                    ProfilingInfo profilingInfo, SpeculationLog speculationLog, Suites suites, LIRSuites lirSuites, T compilationResult, CompilationResultBuilderFactory factory) {
        return compile(new Request<>(graph, cc, installedCodeOwner, providers, backend, target, cache, graphBuilderSuite, optimisticOpts, profilingInfo, speculationLog, suites, lirSuites,
                        compilationResult, factory));
    }

    /**
     * Services a given compilation request.
     *
     * @return the result of the compilation
     */
    public static <T extends CompilationResult> T compile(Request<T> r) {
        assert !r.graph.isFrozen();
        try (Scope s0 = Debug.scope("GraalCompiler", r.graph, r.providers.getCodeCache())) {
<<<<<<< HEAD
            Assumptions assumptions = new Assumptions(OptAssumptions.getValue());
            SchedulePhase schedule = emitFrontEnd(r.providers, r.target, r.graph, assumptions, r.cache, r.graphBuilderSuite, r.optimisticOpts, r.profilingInfo, r.speculationLog, r.suites);
            emitBackEnd(r.graph, null, r.cc, r.installedCodeOwner, r.backend, r.target, r.compilationResult, r.factory, assumptions, schedule, null, r.lirSuites);
=======
            SchedulePhase schedule = emitFrontEnd(r.providers, r.target, r.graph, r.cache, r.graphBuilderSuite, r.optimisticOpts, r.profilingInfo, r.speculationLog, r.suites);
            emitBackEnd(r.graph, null, r.cc, r.installedCodeOwner, r.backend, r.target, r.compilationResult, r.factory, schedule, null, r.lowLevelSuites);
>>>>>>> f2904c6a
        } catch (Throwable e) {
            throw Debug.handle(e);
        }
        return r.compilationResult;
    }

    public static ProfilingInfo getProfilingInfo(StructuredGraph graph) {
        if (graph.method() != null) {
            return graph.method().getProfilingInfo();
        } else {
            return DefaultProfilingInfo.get(TriState.UNKNOWN);
        }
    }

    /**
     * Builds the graph, optimizes it.
     */
    public static SchedulePhase emitFrontEnd(Providers providers, TargetDescription target, StructuredGraph graph, Map<ResolvedJavaMethod, StructuredGraph> cache,
                    PhaseSuite<HighTierContext> graphBuilderSuite, OptimisticOptimizations optimisticOpts, ProfilingInfo profilingInfo, SpeculationLog speculationLog, Suites suites) {
        try (Scope s = Debug.scope("FrontEnd"); TimerCloseable a = FrontEnd.start()) {
            if (speculationLog != null) {
                speculationLog.collectFailedSpeculations();
            }

            HighTierContext highTierContext = new HighTierContext(providers, cache, graphBuilderSuite, optimisticOpts);
            if (graph.start().next() == null) {
                graphBuilderSuite.apply(graph, highTierContext);
                new DeadCodeEliminationPhase(Optional).apply(graph);
            } else {
                Debug.dump(graph, "initial state");
            }

            suites.getHighTier().apply(graph, highTierContext);
            graph.maybeCompress();

            MidTierContext midTierContext = new MidTierContext(providers, target, optimisticOpts, profilingInfo, speculationLog);
            suites.getMidTier().apply(graph, midTierContext);
            graph.maybeCompress();

            LowTierContext lowTierContext = new LowTierContext(providers, target);
            suites.getLowTier().apply(graph, lowTierContext);
            graph.maybeCompress();

            SchedulePhase schedule = new SchedulePhase();
            schedule.apply(graph);
            Debug.dump(schedule, "Final HIR schedule");
            return schedule;
        } catch (Throwable e) {
            throw Debug.handle(e);
        }
    }

    public static <T extends CompilationResult> void emitBackEnd(StructuredGraph graph, Object stub, CallingConvention cc, ResolvedJavaMethod installedCodeOwner, Backend backend,
<<<<<<< HEAD
                    TargetDescription target, T compilationResult, CompilationResultBuilderFactory factory, Assumptions assumptions, SchedulePhase schedule, RegisterConfig registerConfig,
                    LIRSuites lirSuites) {
=======
                    TargetDescription target, T compilationResult, CompilationResultBuilderFactory factory, SchedulePhase schedule, RegisterConfig registerConfig, LowLevelSuites lowLevelSuites) {
>>>>>>> f2904c6a
        try (TimerCloseable a = BackEnd.start()) {
            LIRGenerationResult lirGen = null;
            lirGen = emitLIR(backend, target, schedule, graph, stub, cc, registerConfig, lirSuites);
            try (Scope s = Debug.scope("CodeGen", lirGen, lirGen.getLIR())) {
                emitCode(backend, graph.getAssumptions(), lirGen, compilationResult, installedCodeOwner, factory);
            } catch (Throwable e) {
                throw Debug.handle(e);
            }
        } catch (Throwable e) {
            throw Debug.handle(e);
        }
    }

    private static void emitBlock(NodeLIRBuilderTool nodeLirGen, LIRGenerationResult lirGenRes, Block b, StructuredGraph graph, BlockMap<List<ValueNode>> blockMap) {
        if (lirGenRes.getLIR().getLIRforBlock(b) == null) {
            for (Block pred : b.getPredecessors()) {
                if (!b.isLoopHeader() || !pred.isLoopEnd()) {
                    emitBlock(nodeLirGen, lirGenRes, pred, graph, blockMap);
                }
            }
            nodeLirGen.doBlock(b, graph, blockMap);
        }
    }

    public static LIRGenerationResult emitLIR(Backend backend, TargetDescription target, SchedulePhase schedule, StructuredGraph graph, Object stub, CallingConvention cc,
                    RegisterConfig registerConfig, LIRSuites lirSuites) {
        List<Block> blocks = schedule.getCFG().getBlocks();
        Block startBlock = schedule.getCFG().getStartBlock();
        assert startBlock != null;
        assert startBlock.getPredecessorCount() == 0;

        LIR lir = null;
        List<Block> codeEmittingOrder = null;
        List<Block> linearScanOrder = null;
        try (Scope ds = Debug.scope("MidEnd")) {
            try (Scope s = Debug.scope("ComputeLinearScanOrder")) {
                codeEmittingOrder = ComputeBlockOrder.computeCodeEmittingOrder(blocks.size(), startBlock);
                linearScanOrder = ComputeBlockOrder.computeLinearScanOrder(blocks.size(), startBlock);

                lir = new LIR(schedule.getCFG(), linearScanOrder, codeEmittingOrder);
                Debug.dump(lir, "After linear scan order");
            } catch (Throwable e) {
                throw Debug.handle(e);
            }
        } catch (Throwable e) {
            throw Debug.handle(e);
        }
        try (Scope ds = Debug.scope("BackEnd", lir)) {
            FrameMapBuilder frameMapBuilder = backend.newFrameMapBuilder(registerConfig);
            LIRGenerationResult lirGenRes = backend.newLIRGenerationResult(lir, frameMapBuilder, graph.method(), stub);
            LIRGeneratorTool lirGen = backend.newLIRGenerator(cc, lirGenRes);
            NodeLIRBuilderTool nodeLirGen = backend.newNodeLIRBuilder(graph, lirGen);

            try (Scope s = Debug.scope("LIRGen", lirGen)) {
                for (Block b : linearScanOrder) {
                    emitBlock(nodeLirGen, lirGenRes, b, graph, schedule.getBlockToNodesMap());
                }
                lirGen.beforeRegisterAllocation();

                Debug.dump(lir, "After LIR generation");
            } catch (Throwable e) {
                throw Debug.handle(e);
            }

            try (Scope s = Debug.scope("LIRTier", nodeLirGen)) {
                return emitLowLevel(target, codeEmittingOrder, linearScanOrder, lirGenRes, lirGen, lirSuites);
            } catch (Throwable e) {
                throw Debug.handle(e);
            }
        } catch (Throwable e) {
            throw Debug.handle(e);
        }
    }

    public static <T extends AbstractBlock<T>> LIRGenerationResult emitLowLevel(TargetDescription target, List<T> codeEmittingOrder, List<T> linearScanOrder, LIRGenerationResult lirGenRes,
                    LIRGeneratorTool lirGen, LIRSuites lirSuites) {
        LIRHighTierContext highTierContext = new LIRHighTierContext(lirGen);
        lirSuites.getHighTier().apply(target, lirGenRes, codeEmittingOrder, linearScanOrder, highTierContext);

        LIRMidTierContext midTierContext = new LIRMidTierContext();
        lirSuites.getMidTier().apply(target, lirGenRes, codeEmittingOrder, linearScanOrder, midTierContext);

        LIRLowTierContext lowTierContext = new LIRLowTierContext();
        lirSuites.getLowTier().apply(target, lirGenRes, codeEmittingOrder, linearScanOrder, lowTierContext);

        return lirGenRes;
    }

    public static void emitCode(Backend backend, Assumptions assumptions, LIRGenerationResult lirGenRes, CompilationResult compilationResult, ResolvedJavaMethod installedCodeOwner,
                    CompilationResultBuilderFactory factory) {
        FrameMap frameMap = lirGenRes.getFrameMap();
        CompilationResultBuilder crb = backend.newCompilationResultBuilder(lirGenRes, frameMap, compilationResult, factory);
        backend.emitCode(crb, lirGenRes.getLIR(), installedCodeOwner);
        crb.finish();
        if (!assumptions.isEmpty()) {
            compilationResult.setAssumptions(assumptions.toArray());
        }

        if (Debug.isMeterEnabled()) {
            List<DataPatch> ldp = compilationResult.getDataPatches();
            Kind[] kindValues = Kind.values();
            DebugMetric[] dms = new DebugMetric[kindValues.length];
            for (int i = 0; i < dms.length; i++) {
                dms[i] = Debug.metric("DataPatches-%s", kindValues[i]);
            }

            for (DataPatch dp : ldp) {
                Kind kind = Kind.Illegal;
                if (dp.reference instanceof ConstantReference) {
                    VMConstant constant = ((ConstantReference) dp.reference).getConstant();
                    kind = ((JavaConstant) constant).getKind();
                }
                dms[kind.ordinal()].add(1);
            }

            Debug.metric("CompilationResults").increment();
            Debug.metric("CodeBytesEmitted").add(compilationResult.getTargetCodeSize());
            Debug.metric("InfopointsEmitted").add(compilationResult.getInfopoints().size());
            Debug.metric("DataPatches").add(ldp.size());
            Debug.metric("ExceptionHandlersEmitted").add(compilationResult.getExceptionHandlers().size());
        }

        if (Debug.isLogEnabled()) {
            Debug.log("%s", backend.getProviders().getCodeCache().disassemble(compilationResult, null));
        }

        Debug.dump(compilationResult, "After code generation");
    }
}<|MERGE_RESOLUTION|>--- conflicted
+++ resolved
@@ -219,14 +219,8 @@
     public static <T extends CompilationResult> T compile(Request<T> r) {
         assert !r.graph.isFrozen();
         try (Scope s0 = Debug.scope("GraalCompiler", r.graph, r.providers.getCodeCache())) {
-<<<<<<< HEAD
-            Assumptions assumptions = new Assumptions(OptAssumptions.getValue());
-            SchedulePhase schedule = emitFrontEnd(r.providers, r.target, r.graph, assumptions, r.cache, r.graphBuilderSuite, r.optimisticOpts, r.profilingInfo, r.speculationLog, r.suites);
-            emitBackEnd(r.graph, null, r.cc, r.installedCodeOwner, r.backend, r.target, r.compilationResult, r.factory, assumptions, schedule, null, r.lirSuites);
-=======
             SchedulePhase schedule = emitFrontEnd(r.providers, r.target, r.graph, r.cache, r.graphBuilderSuite, r.optimisticOpts, r.profilingInfo, r.speculationLog, r.suites);
-            emitBackEnd(r.graph, null, r.cc, r.installedCodeOwner, r.backend, r.target, r.compilationResult, r.factory, schedule, null, r.lowLevelSuites);
->>>>>>> f2904c6a
+            emitBackEnd(r.graph, null, r.cc, r.installedCodeOwner, r.backend, r.target, r.compilationResult, r.factory, schedule, null, r.lirSuites);
         } catch (Throwable e) {
             throw Debug.handle(e);
         }
@@ -280,12 +274,7 @@
     }
 
     public static <T extends CompilationResult> void emitBackEnd(StructuredGraph graph, Object stub, CallingConvention cc, ResolvedJavaMethod installedCodeOwner, Backend backend,
-<<<<<<< HEAD
-                    TargetDescription target, T compilationResult, CompilationResultBuilderFactory factory, Assumptions assumptions, SchedulePhase schedule, RegisterConfig registerConfig,
-                    LIRSuites lirSuites) {
-=======
-                    TargetDescription target, T compilationResult, CompilationResultBuilderFactory factory, SchedulePhase schedule, RegisterConfig registerConfig, LowLevelSuites lowLevelSuites) {
->>>>>>> f2904c6a
+                    TargetDescription target, T compilationResult, CompilationResultBuilderFactory factory, SchedulePhase schedule, RegisterConfig registerConfig, LIRSuites lirSuites) {
         try (TimerCloseable a = BackEnd.start()) {
             LIRGenerationResult lirGen = null;
             lirGen = emitLIR(backend, target, schedule, graph, stub, cc, registerConfig, lirSuites);
