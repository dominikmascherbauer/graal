/*
 * Copyright (c) 2009, 2011, Oracle and/or its affiliates. All rights reserved.
 * DO NOT ALTER OR REMOVE COPYRIGHT NOTICES OR THIS FILE HEADER.
 *
 * This code is free software; you can redistribute it and/or modify it
 * under the terms of the GNU General Public License version 2 only, as
 * published by the Free Software Foundation.
 *
 * This code is distributed in the hope that it will be useful, but WITHOUT
 * ANY WARRANTY; without even the implied warranty of MERCHANTABILITY or
 * FITNESS FOR A PARTICULAR PURPOSE.  See the GNU General Public License
 * version 2 for more details (a copy is included in the LICENSE file that
 * accompanied this code).
 *
 * You should have received a copy of the GNU General Public License version
 * 2 along with this work; if not, write to the Free Software Foundation,
 * Inc., 51 Franklin St, Fifth Floor, Boston, MA 02110-1301 USA.
 *
 * Please contact Oracle, 500 Oracle Parkway, Redwood Shores, CA 94065 USA
 * or visit www.oracle.com if you need additional information or have any
 * questions.
 */
package com.oracle.max.graal.compiler.phases;

import static com.sun.cri.bytecode.Bytecodes.*;
import static java.lang.reflect.Modifier.*;

import java.lang.reflect.*;
import java.util.*;

import com.oracle.max.graal.compiler.*;
import com.oracle.max.graal.compiler.debug.*;
import com.oracle.max.graal.compiler.graph.*;
import com.oracle.max.graal.compiler.graph.BlockMap.*;
import com.oracle.max.graal.compiler.graph.BlockMap.Block;
import com.oracle.max.graal.compiler.ir.*;
import com.oracle.max.graal.compiler.ir.Deoptimize.DeoptAction;
import com.oracle.max.graal.compiler.schedule.*;
import com.oracle.max.graal.compiler.util.*;
import com.oracle.max.graal.compiler.value.*;
import com.oracle.max.graal.graph.*;
import com.sun.cri.bytecode.*;
import com.sun.cri.ci.*;
import com.sun.cri.ri.*;
import com.sun.cri.ri.RiType.*;

/**
 * The {@code GraphBuilder} class parses the bytecode of a method and builds the IR graph.
 * A number of optimizations may be performed during parsing of the bytecode, including value
 * numbering, inlining, constant folding, strength reduction, etc.
 */
public final class GraphBuilderPhase extends Phase {

    /**
     * The minimum value to which {@link GraalOptions#TraceBytecodeParserLevel} must be set to trace
     * the bytecode instructions as they are parsed.
     */
    public static final int TRACELEVEL_INSTRUCTIONS = 1;

    /**
     * The minimum value to which {@link GraalOptions#TraceBytecodeParserLevel} must be set to trace
     * the frame state before each bytecode instruction as it is parsed.
     */
    public static final int TRACELEVEL_STATE = 2;

    private final GraalCompilation compilation;
    private CompilerGraph graph;

    private final CiStatistics stats;
    private final RiRuntime runtime;
    private final RiMethod method;
    private final RiConstantPool constantPool;

    private final BytecodeStream stream;           // the bytecode stream
    private final LogStream log;
    private FrameStateBuilder frameState;          // the current execution state

    // bci-to-block mapping
    private Block[] blockFromBci;
    private ArrayList<Block> blockList;
    private HashMap<Integer, BranchOverride> branchOverride;

    private int nextBlockNumber;

    private Value methodSynchronizedObject;
    private CiExceptionHandler unwindHandler;

    private Block unwindBlock;
    private Block returnBlock;

    private boolean storeResultGraph;

    // the worklist of blocks, sorted by depth first number
    private final PriorityQueue<Block> workList = new PriorityQueue<Block>(10, new Comparator<Block>() {
        public int compare(Block o1, Block o2) {
            return o1.blockID - o2.blockID;
        }
    });

    private Instruction lastInstr;                 // the last instruction added

    private final Set<Block> blocksOnWorklist = new HashSet<Block>();
    private final Set<Block> blocksVisited = new HashSet<Block>();

    private final boolean createUnwind;

    public static HashMap<String, Integer> methodCount = new HashMap<String, Integer>();

    /**
     * Creates a new, initialized, {@code GraphBuilder} instance for a given compilation.
     *
     * @param compilation the compilation
     * @param ir the IR to build the graph into
     * @param graph
     */
    public GraphBuilderPhase(GraalCompilation compilation, RiMethod method, boolean createUnwind, boolean inline) {
        super(inline ? "BuildInlineGraph" : "BuildGraph");
        this.compilation = compilation;

        this.runtime = compilation.runtime;
        this.method = method;
        this.stats = compilation.stats;
        this.log = GraalOptions.TraceBytecodeParserLevel > 0 ? new LogStream(TTY.out()) : null;
        this.stream = new BytecodeStream(method.code());

        this.constantPool = runtime.getConstantPool(method);
        this.createUnwind = createUnwind;
        this.storeResultGraph = true;

//        String name = method.toString().intern();
//        if (methodCount.get(name) == null) {
//            methodCount.put(name, 1);
//        } else {
//            methodCount.put(name, methodCount.get(name) + 1);
//        }
//
//        int inlined = 0;
//        int duplicate = 0;
//        for (Map.Entry<String, Integer> entry : methodCount.entrySet()) {
//            inlined += entry.getValue();
//            duplicate += entry.getValue() - 1;
//        }
//        if (inlined > 0) {
//            System.out.printf("GraphBuilder overhead: %d (%5.3f %%)\n", duplicate, duplicate * 100.0 / inlined);
//        }
    }

    @Override
    protected void run(Graph graph) {
        assert graph != null;
        this.graph = (CompilerGraph) graph;
        this.frameState = new FrameStateBuilder(method, graph);
        build();
    }

    /**
     * Builds the graph for a the specified {@code IRScope}.
     *
     * @param createUnwind setting this to true will always generate an unwind block, even if there is no exception
     *            handler and the method is not synchronized
     */
    private void build() {
        if (log != null) {
            log.println();
            log.println("Compiling " + method);
        }

        // 2. compute the block map, setup exception handlers and get the entrypoint(s)
        BlockMap blockMap = compilation.getBlockMap(method);
        this.branchOverride = blockMap.branchOverride;

        blockList = new ArrayList<Block>(blockMap.blocks);
        blockFromBci = new Block[method.codeSize()];
        for (int i = 0; i < blockList.size(); i++) {
            int blockID = nextBlockNumber();
            assert blockID == i;
            Block block = blockList.get(i);
            if (block.startBci >= 0 && !(block instanceof BlockMap.DeoptBlock)) {
                blockFromBci[block.startBci] = block;
            }
        }

        // 1. create the start block
        Block startBlock = nextBlock(Instruction.SYNCHRONIZATION_ENTRY_BCI);
        markOnWorkList(startBlock);
        lastInstr = (Instruction) createTarget(startBlock, frameState);
        graph.start().setStart(lastInstr);

        if (isSynchronized(method.accessFlags())) {
            // 4A.1 add a monitor enter to the start block
            methodSynchronizedObject = synchronizedObject(frameState, method);
            genMonitorEnter(methodSynchronizedObject, Instruction.SYNCHRONIZATION_ENTRY_BCI);
            // 4A.2 finish the start block
            finishStartBlock(startBlock);

            // 4A.3 setup an exception handler to unlock the root method synchronized object
            unwindHandler = new CiExceptionHandler(0, method.code().length, Instruction.SYNCHRONIZATION_ENTRY_BCI, 0, null);
        } else {
            // 4B.1 simply finish the start block
            finishStartBlock(startBlock);

            if (createUnwind) {
                unwindHandler = new CiExceptionHandler(0, method.code().length, Instruction.SYNCHRONIZATION_ENTRY_BCI, 0, null);
            }
        }

        // 5. SKIPPED: look for intrinsics

        // 6B.1 do the normal parsing
        addToWorkList(blockFromBci[0]);
        iterateAllBlocks();

        // remove Placeholders
        for (Node n : graph.getNodes()) {
            if (n instanceof Placeholder) {
                Placeholder p = (Placeholder) n;
                p.replace(p.next());
            }
        }

        // remove FrameStates
        for (Node n : graph.getNodes()) {
            if (n instanceof FrameState) {
                if (n.usages().size() == 0 && n.predecessors().size() == 0) {
                    n.delete();
                }
            }
        }

        if (storeResultGraph) {
            // Create duplicate graph.
            CompilerGraph duplicate = new CompilerGraph(null);
            Map<Node, Node> replacements = new HashMap<Node, Node>();
            replacements.put(graph.start(), duplicate.start());
            duplicate.addDuplicate(graph.getNodes(), replacements);

            method.compilerStorage().put(CompilerGraph.class, duplicate);
        }
    }

    private int nextBlockNumber() {
        stats.blockCount++;
        return nextBlockNumber++;
    }

    private Block nextBlock(int bci) {
        Block block = new Block();
        block.startBci = bci;
        block.endBci = bci;
        block.blockID = nextBlockNumber();
        return block;
    }

    private Block unwindBlock() {
        if (unwindBlock == null) {
            unwindBlock = new Block();
            unwindBlock.startBci = Instruction.SYNCHRONIZATION_ENTRY_BCI;
            unwindBlock.endBci = Instruction.SYNCHRONIZATION_ENTRY_BCI;
            unwindBlock.blockID = nextBlockNumber();
            addToWorkList(unwindBlock);
        }
        return unwindBlock;
    }

    private Block returnBlock(int bci) {
        if (returnBlock == null) {
            returnBlock = new Block();
            returnBlock.startBci = bci;
            returnBlock.endBci = bci;
            returnBlock.blockID = nextBlockNumber();
            addToWorkList(returnBlock);
        }
        return returnBlock;
    }

    private void markOnWorkList(Block block) {
        blocksOnWorklist.add(block);
    }

    private boolean isOnWorkList(Block block) {
        return blocksOnWorklist.contains(block);
    }

    private void markVisited(Block block) {
        blocksVisited.add(block);
    }

    private boolean isVisited(Block block) {
        return blocksVisited.contains(block);
    }

    private void finishStartBlock(Block startBlock) {
        assert bci() == 0;
        appendGoto(createTargetAt(0, frameState));
    }

    public void mergeOrClone(Block target, FrameStateAccess newState) {
        Instruction first = target.firstInstruction;
        if (target.isLoopHeader && isVisited(target)) {
            first = ((LoopBegin) first).loopEnd();
        }
        assert first instanceof StateSplit;

        int bci = target.startBci;

        FrameState existingState = ((StateSplit) first).stateAfter();

        if (existingState == null) {
            // copy state because it is modified
            FrameState duplicate = newState.duplicate(bci);

            // if the block is a loop header, insert all necessary phis
            if (first instanceof LoopBegin && target.isLoopHeader) {
                assert first instanceof Merge;
                insertLoopPhis((Merge) first, duplicate);
                ((Merge) first).setStateAfter(duplicate);
            } else {
                ((StateSplit) first).setStateAfter(duplicate);
            }
        } else {
            if (!GraalOptions.AssumeVerifiedBytecode && !existingState.isCompatibleWith(newState)) {
                // stacks or locks do not match--bytecodes would not verify
                TTY.println(existingState.toString());
                TTY.println(newState.duplicate(0).toString());
                throw new CiBailout("stack or locks do not match");
            }
            assert existingState.localsSize() == newState.localsSize();
            assert existingState.stackSize() == newState.stackSize();

            if (first instanceof Placeholder) {
                Placeholder p = (Placeholder) first;
                assert !target.isLoopHeader;
                if (p.predecessors().size() == 0) {
                    p.setStateAfter(newState.duplicate(bci));
                    return;
                } else {
                    Merge merge = new Merge(graph);
                    assert p.predecessors().size() == 1 : "predecessors size: " + p.predecessors().size();
                    assert p.next() == null;
                    EndNode end = new EndNode(graph);
                    p.replace(end);
                    merge.addEnd(end);
                    target.firstInstruction = merge;
                    merge.setStateAfter(existingState);
                    first = merge;
                }
            }

            existingState.merge((Merge) first, newState);
        }
    }

    private void insertLoopPhis(Merge merge, FrameState newState) {
        int stackSize = newState.stackSize();
        for (int i = 0; i < stackSize; i++) {
            // always insert phis for the stack
            Value x = newState.stackAt(i);
            if (x != null) {
                newState.setupPhiForStack(merge, i).addInput(x);
            }
        }
        int localsSize = newState.localsSize();
        for (int i = 0; i < localsSize; i++) {
            Value x = newState.localAt(i);
            if (x != null) {
                newState.setupPhiForLocal(merge, i).addInput(x);
            }
        }
    }

    public BytecodeStream stream() {
        return stream;
    }

    public int bci() {
        return stream.currentBCI();
    }

    private void loadLocal(int index, CiKind kind) {
        frameState.push(kind, frameState.loadLocal(index));
    }

    private void storeLocal(CiKind kind, int index) {
        frameState.storeLocal(index, frameState.pop(kind));
    }

    public boolean covers(RiExceptionHandler handler, int bci) {
        return handler.startBCI() <= bci && bci < handler.endBCI();
    }

    public boolean isCatchAll(RiExceptionHandler handler) {
        return handler.catchTypeCPI() == 0;
    }

    private Instruction handleException(Value exceptionObject, int bci) {
        assert bci == Instruction.SYNCHRONIZATION_ENTRY_BCI || bci == bci() : "invalid bci";

        RiExceptionHandler firstHandler = null;
        RiExceptionHandler[] exceptionHandlers = method.exceptionHandlers();
        // join with all potential exception handlers
        if (exceptionHandlers != null) {
            for (RiExceptionHandler handler : exceptionHandlers) {
                // if the handler covers this bytecode index, add it to the list
                if (covers(handler, bci)) {
                    firstHandler = handler;
                    break;
                }
            }
        }

        if (firstHandler == null) {
            firstHandler = unwindHandler;
        }

        if (firstHandler != null) {
            compilation.setHasExceptionHandlers();

            Block dispatchBlock = null;
            for (Block block : blockList) {
                if (block instanceof ExceptionBlock) {
                    ExceptionBlock excBlock = (ExceptionBlock) block;
                    if (excBlock.handler == firstHandler) {
                        dispatchBlock = block;
                        break;
                    }
                }
            }
            // if there's no dispatch block then the catch block needs to be a catch all
            if (dispatchBlock == null) {
                assert isCatchAll(firstHandler);
                int handlerBCI = firstHandler.handlerBCI();
                if (handlerBCI == Instruction.SYNCHRONIZATION_ENTRY_BCI) {
                    dispatchBlock = unwindBlock();
                } else {
                    dispatchBlock = blockFromBci[handlerBCI];
                }
            }
            FrameState entryState = frameState.duplicateWithEmptyStack(bci);

            StateSplit entry = new Placeholder(graph);
            entry.setStateAfter(entryState);

            Instruction currentNext = entry;
            Value currentExceptionObject = exceptionObject;
            if (currentExceptionObject == null) {
                ExceptionObject exception = new ExceptionObject(graph);
                entry.setNext(exception);
                currentNext = exception;
                currentExceptionObject = exception;
            }
            FrameState stateWithException = entryState.duplicateModified(bci, CiKind.Void, currentExceptionObject);

            currentNext.setNext(createTarget(dispatchBlock, stateWithException));
            return entry;
        }
        return null;
    }

    private void genLoadConstant(int cpi) {
        Object con = constantPool.lookupConstant(cpi);

        if (con instanceof RiType) {
            // this is a load of class constant which might be unresolved
            RiType riType = (RiType) con;
            if (!riType.isResolved()) {
                storeResultGraph = false;
                append(new Deoptimize(DeoptAction.InvalidateRecompile, graph));
                frameState.push(CiKind.Object, append(Constant.forObject(null, graph)));
            } else {
                frameState.push(CiKind.Object, append(new Constant(riType.getEncoding(Representation.JavaClass), graph)));
            }
        } else if (con instanceof CiConstant) {
            CiConstant constant = (CiConstant) con;
            frameState.push(constant.kind.stackKind(), appendConstant(constant));
        } else {
            throw new Error("lookupConstant returned an object of incorrect type");
        }
    }

    private void genLoadIndexed(CiKind kind) {
        Value index = frameState.ipop();
        Value array = frameState.apop();
        Value length = append(new ArrayLength(array, graph));
        Value v = append(new LoadIndexed(array, index, length, kind, graph));
        frameState.push(kind.stackKind(), v);
    }

    private void genStoreIndexed(CiKind kind) {
        Value value = frameState.pop(kind.stackKind());
        Value index = frameState.ipop();
        Value array = frameState.apop();
        Value length = append(new ArrayLength(array, graph));
        StoreIndexed result = new StoreIndexed(array, index, length, kind, value, graph);
        append(result);
    }

    private void stackOp(int opcode) {
        switch (opcode) {
            case POP: {
                frameState.xpop();
                break;
            }
            case POP2: {
                frameState.xpop();
                frameState.xpop();
                break;
            }
            case DUP: {
                Value w = frameState.xpop();
                frameState.xpush(w);
                frameState.xpush(w);
                break;
            }
            case DUP_X1: {
                Value w1 = frameState.xpop();
                Value w2 = frameState.xpop();
                frameState.xpush(w1);
                frameState.xpush(w2);
                frameState.xpush(w1);
                break;
            }
            case DUP_X2: {
                Value w1 = frameState.xpop();
                Value w2 = frameState.xpop();
                Value w3 = frameState.xpop();
                frameState.xpush(w1);
                frameState.xpush(w3);
                frameState.xpush(w2);
                frameState.xpush(w1);
                break;
            }
            case DUP2: {
                Value w1 = frameState.xpop();
                Value w2 = frameState.xpop();
                frameState.xpush(w2);
                frameState.xpush(w1);
                frameState.xpush(w2);
                frameState.xpush(w1);
                break;
            }
            case DUP2_X1: {
                Value w1 = frameState.xpop();
                Value w2 = frameState.xpop();
                Value w3 = frameState.xpop();
                frameState.xpush(w2);
                frameState.xpush(w1);
                frameState.xpush(w3);
                frameState.xpush(w2);
                frameState.xpush(w1);
                break;
            }
            case DUP2_X2: {
                Value w1 = frameState.xpop();
                Value w2 = frameState.xpop();
                Value w3 = frameState.xpop();
                Value w4 = frameState.xpop();
                frameState.xpush(w2);
                frameState.xpush(w1);
                frameState.xpush(w4);
                frameState.xpush(w3);
                frameState.xpush(w2);
                frameState.xpush(w1);
                break;
            }
            case SWAP: {
                Value w1 = frameState.xpop();
                Value w2 = frameState.xpop();
                frameState.xpush(w1);
                frameState.xpush(w2);
                break;
            }
            default:
                throw Util.shouldNotReachHere();
        }

    }

    private void genArithmeticOp(CiKind kind, int opcode) {
        genArithmeticOp(kind, opcode, false);
    }

    private void genArithmeticOp(CiKind result, int opcode, boolean canTrap) {
        Value y = frameState.pop(result);
        Value x = frameState.pop(result);
        boolean isStrictFP = isStrict(method.accessFlags());
        Arithmetic v;
        switch(opcode){
            case IADD:
            case LADD: v = new IntegerAdd(result, x, y, graph); break;
            case FADD:
            case DADD: v = new FloatAdd(result, x, y, isStrictFP, graph); break;
            case ISUB:
            case LSUB: v = new IntegerSub(result, x, y, graph); break;
            case FSUB:
            case DSUB: v = new FloatSub(result, x, y, isStrictFP, graph); break;
            case IMUL:
            case LMUL: v = new IntegerMul(result, x, y, graph); break;
            case FMUL:
            case DMUL: v = new FloatMul(result, x, y, isStrictFP, graph); break;
            case IDIV:
            case LDIV: v = new IntegerDiv(result, x, y, graph); break;
            case FDIV:
            case DDIV: v = new FloatDiv(result, x, y, isStrictFP, graph); break;
            case IREM:
            case LREM: v = new IntegerRem(result, x, y, graph); break;
            case FREM:
            case DREM: v = new FloatRem(result, x, y, isStrictFP, graph); break;
            default:
                throw new CiBailout("should not reach");
        }
        Value result1 = append(v);
        if (canTrap) {
            append(new ValueAnchor(result1, graph));
        }
        frameState.push(result, result1);
    }

    private void genNegateOp(CiKind kind) {
        frameState.push(kind, append(new Negate(frameState.pop(kind), graph)));
    }

    private void genShiftOp(CiKind kind, int opcode) {
        Value s = frameState.ipop();
        Value x = frameState.pop(kind);
        Shift v;
        switch(opcode){
            case ISHL:
            case LSHL: v = new LeftShift(kind, x, s, graph); break;
            case ISHR:
            case LSHR: v = new RightShift(kind, x, s, graph); break;
            case IUSHR:
            case LUSHR: v = new UnsignedRightShift(kind, x, s, graph); break;
            default:
                throw new CiBailout("should not reach");
        }
        frameState.push(kind, append(v));
    }

    private void genLogicOp(CiKind kind, int opcode) {
        Value y = frameState.pop(kind);
        Value x = frameState.pop(kind);
        Logic v;
        switch(opcode){
            case IAND:
            case LAND: v = new And(kind, x, y, graph); break;
            case IOR:
            case LOR: v = new Or(kind, x, y, graph); break;
            case IXOR:
            case LXOR: v = new Xor(kind, x, y, graph); break;
            default:
                throw new CiBailout("should not reach");
        }
        frameState.push(kind, append(v));
    }

    private void genCompareOp(CiKind kind, int opcode, CiKind resultKind) {
        Value y = frameState.pop(kind);
        Value x = frameState.pop(kind);
        Value value = append(new NormalizeCompare(opcode, resultKind, x, y, graph));
        if (!resultKind.isVoid()) {
            frameState.ipush(value);
        }
    }

    private void genConvert(int opcode, CiKind from, CiKind to) {
        CiKind tt = to.stackKind();
        frameState.push(tt, append(new Convert(opcode, frameState.pop(from.stackKind()), tt, graph)));
    }

    private void genIncrement() {
        int index = stream().readLocalIndex();
        int delta = stream().readIncrement();
        Value x = frameState.localAt(index);
        Value y = append(Constant.forInt(delta, graph));
        frameState.storeLocal(index, append(new IntegerAdd(CiKind.Int, x, y, graph)));
    }

    private void genGoto(int fromBCI, int toBCI) {
        appendGoto(createTargetAt(toBCI, frameState));
    }

    private void ifNode(Value x, Condition cond, Value y) {
        assert !x.isDeleted() && !y.isDeleted();
        If ifNode = new If(new Compare(x, cond, y, graph), graph);
        append(ifNode);
        BlockMap.BranchOverride override = branchOverride.get(bci());
        FixedNode tsucc;
        if (override == null || override.taken == false) {
            tsucc = createTargetAt(stream().readBranchDest(), frameState);
        } else {
            tsucc = createTarget(override.block, frameState);
        }
        ifNode.setBlockSuccessor(0, tsucc);
        FixedNode fsucc;
        if (override == null || override.taken == true) {
            fsucc = createTargetAt(stream().nextBCI(), frameState);
        } else {
            fsucc = createTarget(override.block, frameState);
        }
        ifNode.setBlockSuccessor(1, fsucc);
    }

    private void genIfZero(Condition cond) {
        Value y = appendConstant(CiConstant.INT_0);
        Value x = frameState.ipop();
        ifNode(x, cond, y);
    }

    private void genIfNull(Condition cond) {
        Value y = appendConstant(CiConstant.NULL_OBJECT);
        Value x = frameState.apop();
        ifNode(x, cond, y);
    }

    private void genIfSame(CiKind kind, Condition cond) {
        Value y = frameState.pop(kind);
        Value x = frameState.pop(kind);
        assert !x.isDeleted() && !y.isDeleted();
        ifNode(x, cond, y);
    }

    private void genThrow(int bci) {
        Value exception = frameState.apop();
        FixedGuard node = new FixedGuard(graph);
        node.setNode(new IsNonNull(exception, graph));
        append(node);

        Instruction entry = handleException(exception, bci);
        if (entry != null) {
            append(entry);
        } else {
            frameState.clearStack();
            frameState.apush(exception);
            appendGoto(createTarget(unwindBlock(), frameState));
        }
    }

    private void genCheckCast() {
        int cpi = stream().readCPI();
        RiType type = constantPool.lookupType(cpi, CHECKCAST);
        boolean isInitialized = type.isResolved();
        Value typeInstruction = genTypeOrDeopt(RiType.Representation.ObjectHub, type, isInitialized, cpi);
        Value object = frameState.apop();
        if (typeInstruction != null) {
            frameState.apush(append(new CheckCast(type, typeInstruction, object, graph)));
        } else {
            frameState.apush(appendConstant(CiConstant.NULL_OBJECT));
        }
    }

    private void genInstanceOf() {
        int cpi = stream().readCPI();
        RiType type = constantPool.lookupType(cpi, INSTANCEOF);
        boolean isInitialized = type.isResolved();
        Value typeInstruction = genTypeOrDeopt(RiType.Representation.ObjectHub, type, isInitialized, cpi);
        Value object = frameState.apop();
        if (typeInstruction != null) {
            frameState.ipush(append(new InstanceOf(type, typeInstruction, object, graph)));
        } else {
            frameState.ipush(appendConstant(CiConstant.INT_0));
        }
    }

    void genNewInstance(int cpi) {
        RiType type = constantPool.lookupType(cpi, NEW);
        if (type.isResolved()) {
            NewInstance n = new NewInstance(type, cpi, constantPool, graph);
            frameState.apush(append(n));
        } else {
            storeResultGraph = false;
            append(new Deoptimize(DeoptAction.InvalidateRecompile, graph));
            frameState.apush(appendConstant(CiConstant.NULL_OBJECT));
        }
    }

    private void genNewTypeArray(int typeCode) {
        CiKind kind = CiKind.fromArrayTypeCode(typeCode);
        RiType elementType = runtime.asRiType(kind);
        NewTypeArray nta = new NewTypeArray(frameState.ipop(), elementType, graph);
        frameState.apush(append(nta));
    }

    private void genNewObjectArray(int cpi) {
        RiType type = constantPool.lookupType(cpi, ANEWARRAY);
        Value length = frameState.ipop();
        if (type.isResolved()) {
            NewArray n = new NewObjectArray(type, length, graph);
            frameState.apush(append(n));
        } else {
            storeResultGraph = false;
            append(new Deoptimize(DeoptAction.InvalidateRecompile, graph));
            frameState.apush(appendConstant(CiConstant.NULL_OBJECT));
        }

    }

    private void genNewMultiArray(int cpi) {
        RiType type = constantPool.lookupType(cpi, MULTIANEWARRAY);
        int rank = stream().readUByte(bci() + 3);
        Value[] dims = new Value[rank];
        for (int i = rank - 1; i >= 0; i--) {
            dims[i] = frameState.ipop();
        }
        if (type.isResolved()) {
            NewArray n = new NewMultiArray(type, dims, cpi, constantPool, graph);
            frameState.apush(append(n));
        } else {
            storeResultGraph = false;
            append(new Deoptimize(DeoptAction.InvalidateRecompile, graph));
            frameState.apush(appendConstant(CiConstant.NULL_OBJECT));
        }
    }

    private void genGetField(int cpi, RiField field) {
        CiKind kind = field.kind();
        Value receiver = frameState.apop();
        if (field.isResolved()) {
            LoadField load = new LoadField(receiver, field, graph);
            appendOptimizedLoadField(kind, load);
        } else {
            storeResultGraph = false;
            append(new Deoptimize(DeoptAction.InvalidateRecompile, graph));
            frameState.push(kind.stackKind(), append(Constant.defaultForKind(kind, graph)));
        }
    }

    private void genPutField(int cpi, RiField field) {
        Value value = frameState.pop(field.kind().stackKind());
        Value receiver = frameState.apop();
        if (field.isResolved()) {
            StoreField store = new StoreField(receiver, field, value, graph);
            appendOptimizedStoreField(store);
        } else {
            storeResultGraph = false;
            append(new Deoptimize(DeoptAction.InvalidateRecompile, graph));
        }
    }

    private void genGetStatic(int cpi, RiField field) {
        RiType holder = field.holder();
        boolean isInitialized = field.isResolved();
        CiConstant constantValue = null;
        if (isInitialized) {
            constantValue = field.constantValue(null);
        }
        if (constantValue != null) {
            frameState.push(constantValue.kind.stackKind(), appendConstant(constantValue));
        } else {
            Value container = genTypeOrDeopt(RiType.Representation.StaticFields, holder, isInitialized, cpi);
            CiKind kind = field.kind();
            if (container != null) {
                LoadField load = new LoadField(container, field, graph);
                appendOptimizedLoadField(kind, load);
            } else {
                // deopt will be generated by genTypeOrDeopt, not needed here
                frameState.push(kind.stackKind(), append(Constant.defaultForKind(kind, graph)));
            }
        }
    }

    private void genPutStatic(int cpi, RiField field) {
        RiType holder = field.holder();
        Value container = genTypeOrDeopt(RiType.Representation.StaticFields, holder, field.isResolved(), cpi);
        Value value = frameState.pop(field.kind().stackKind());
        if (container != null) {
            StoreField store = new StoreField(container, field, value, graph);
            appendOptimizedStoreField(store);
        } else {
            // deopt will be generated by genTypeOrDeopt, not needed here
        }
    }

    private Value genTypeOrDeopt(RiType.Representation representation, RiType holder, boolean initialized, int cpi) {
        if (initialized) {
            return appendConstant(holder.getEncoding(representation));
        } else {
            storeResultGraph = false;
            append(new Deoptimize(DeoptAction.InvalidateRecompile, graph));
            return null;
        }
    }

    private void appendOptimizedStoreField(StoreField store) {
        append(store);
    }

    private void appendOptimizedLoadField(CiKind kind, LoadField load) {
        // append the load to the instruction
        Value optimized = append(load);
        frameState.push(kind.stackKind(), optimized);
    }

    private void genInvokeStatic(RiMethod target, int cpi, RiConstantPool constantPool) {
        RiType holder = target.holder();
        boolean isInitialized = target.isResolved() && holder.isInitialized();
        if (!isInitialized && GraalOptions.ResolveClassBeforeStaticInvoke) {
            // Re-use the same resolution code as for accessing a static field. Even though
            // the result of resolution is not used by the invocation (only the side effect
            // of initialization is required), it can be commoned with static field accesses.
            genTypeOrDeopt(RiType.Representation.StaticFields, holder, isInitialized, cpi);
        }
        Value[] args = frameState.popArguments(target.signature().argumentSlots(false));
        appendInvoke(INVOKESTATIC, target, args, cpi, constantPool);
    }

    private void genInvokeInterface(RiMethod target, int cpi, RiConstantPool constantPool) {
        Value[] args = frameState.popArguments(target.signature().argumentSlots(true));
        genInvokeIndirect(INVOKEINTERFACE, target, args, cpi, constantPool);

    }

    private void genInvokeVirtual(RiMethod target, int cpi, RiConstantPool constantPool) {
        Value[] args = frameState.popArguments(target.signature().argumentSlots(true));
        genInvokeIndirect(INVOKEVIRTUAL, target, args, cpi, constantPool);

    }

    private void genInvokeSpecial(RiMethod target, RiType knownHolder, int cpi, RiConstantPool constantPool) {
        assert target != null;
        assert target.signature() != null;
        Value[] args = frameState.popArguments(target.signature().argumentSlots(true));
        invokeDirect(target, args, knownHolder, cpi, constantPool);

    }

    private void genInvokeIndirect(int opcode, RiMethod target, Value[] args, int cpi, RiConstantPool constantPool) {
        Value receiver = args[0];
        // attempt to devirtualize the call
        if (target.isResolved()) {
            RiType klass = target.holder();

            // 0. check for trivial cases
            if (target.canBeStaticallyBound() && !isAbstract(target.accessFlags())) {
                // check for trivial cases (e.g. final methods, nonvirtual methods)
                invokeDirect(target, args, target.holder(), cpi, constantPool);
                return;
            }
            // 1. check if the exact type of the receiver can be determined
            RiType exact = getExactType(klass, receiver);
            if (exact != null && exact.isResolved()) {
                // either the holder class is exact, or the receiver object has an exact type
                invokeDirect(exact.resolveMethodImpl(target), args, exact, cpi, constantPool);
                return;
            }
        }
        // devirtualization failed, produce an actual invokevirtual
        appendInvoke(opcode, target, args, cpi, constantPool);
    }

    private CiKind returnKind(RiMethod target) {
        return target.signature().returnKind();
    }

    private void invokeDirect(RiMethod target, Value[] args, RiType knownHolder, int cpi, RiConstantPool constantPool) {
        appendInvoke(INVOKESPECIAL, target, args, cpi, constantPool);
    }

    private void appendInvoke(int opcode, RiMethod target, Value[] args, int cpi, RiConstantPool constantPool) {
        CiKind resultType = returnKind(target);
        if (GraalOptions.DeoptALot) {
            storeResultGraph = false;
            Deoptimize deoptimize = new Deoptimize(DeoptAction.None, graph);
            deoptimize.setMessage("invoke " + target.name());
            append(deoptimize);
            frameState.pushReturn(resultType, Constant.defaultForKind(resultType, graph));
        } else {
            Invoke invoke = new Invoke(bci(), opcode, resultType.stackKind(), args, target, target.signature().returnType(method.holder()), method.typeProfile(bci()), graph);
            Value result = appendWithBCI(invoke);
            invoke.setExceptionEdge(handleException(null, bci()));
            frameState.pushReturn(resultType, result);
        }
    }

    private RiType getExactType(RiType staticType, Value receiver) {
        RiType exact = staticType.exactType();
        if (exact == null) {
            exact = receiver.exactType();
            if (exact == null) {
                if (receiver.isConstant()) {
                    exact = runtime.getTypeOf(receiver.asConstant());
                }
                if (exact == null) {
                    RiType declared = receiver.declaredType();
                    exact = declared == null || !declared.isResolved() ? null : declared.exactType();
                }
            }
        }
        return exact;
    }

    private void callRegisterFinalizer() {
        Value receiver = frameState.loadLocal(0);
        RiType declaredType = receiver.declaredType();
        RiType receiverType = declaredType;
        RiType exactType = receiver.exactType();
        if (exactType == null && declaredType != null) {
            exactType = declaredType.exactType();
        }
        if (exactType == null && receiver instanceof Local && ((Local) receiver).index() == 0) {
            // the exact type isn't known, but the receiver is parameter 0 => use holder
            receiverType = method.holder();
            exactType = receiverType.exactType();
        }
        boolean needsCheck = true;
        if (exactType != null) {
            // we have an exact type
            needsCheck = exactType.hasFinalizer();
        } else {
            // if either the declared type of receiver or the holder can be assumed to have no finalizers
            if (declaredType != null && !declaredType.hasFinalizableSubclass()) {
                if (compilation.recordNoFinalizableSubclassAssumption(declaredType)) {
                    needsCheck = false;
                }
            }

            if (receiverType != null && !receiverType.hasFinalizableSubclass()) {
                if (compilation.recordNoFinalizableSubclassAssumption(receiverType)) {
                    needsCheck = false;
                }
            }
        }

        if (needsCheck) {
            // append a call to the finalizer registration
            append(new RegisterFinalizer(frameState.loadLocal(0), graph));
            GraalMetrics.InlinedFinalizerChecks++;
        }
    }

    private void genReturn(Value x) {
        frameState.clearStack();
        if (x != null) {
            frameState.push(x.kind, x);
        }
        appendGoto(createTarget(returnBlock(bci()), frameState));
    }

    private void genMonitorEnter(Value x, int bci) {
        int lockNumber = frameState.locksSize();
        MonitorAddress lockAddress = null;
        if (runtime.sizeOfBasicObjectLock() != 0) {
            lockAddress = new MonitorAddress(lockNumber, graph);
            append(lockAddress);
        }
        MonitorEnter monitorEnter = new MonitorEnter(x, lockAddress, lockNumber, graph);
        appendWithBCI(monitorEnter);
        frameState.lock(x);
        if (bci == Instruction.SYNCHRONIZATION_ENTRY_BCI) {
            monitorEnter.setStateAfter(frameState.create(0));
        }
    }

    private void genMonitorExit(Value x) {
        int lockNumber = frameState.locksSize() - 1;
        if (lockNumber < 0) {
            throw new CiBailout("monitor stack underflow");
        }
        MonitorAddress lockAddress = null;
        if (runtime.sizeOfBasicObjectLock() != 0) {
            lockAddress = new MonitorAddress(lockNumber, graph);
            append(lockAddress);
        }
        appendWithBCI(new MonitorExit(x, lockAddress, lockNumber, graph));
        frameState.unlock();
    }

    private void genJsr(int dest) {
        throw new CiBailout("jsr/ret not supported");
    }

    private void genRet(int localIndex) {
        throw new CiBailout("jsr/ret not supported");
    }

    private void genTableswitch() {
        int bci = bci();
        Value value = frameState.ipop();
        BytecodeTableSwitch ts = new BytecodeTableSwitch(stream(), bci);
        int max = ts.numberOfCases();
        List<Instruction> list = new ArrayList<Instruction>(max + 1);
        List<Integer> offsetList = new ArrayList<Integer>(max + 1);
        for (int i = 0; i < max; i++) {
            // add all successors to the successor list
            int offset = ts.offsetAt(i);
            list.add(null);
            offsetList.add(offset);
        }
        int offset = ts.defaultOffset();
        list.add(null);
        offsetList.add(offset);
        TableSwitch tableSwitch = new TableSwitch(value, list, ts.lowKey(), graph);
        for (int i = 0; i < offsetList.size(); ++i) {
            tableSwitch.setBlockSuccessor(i, createTargetAt(bci + offsetList.get(i), frameState));
        }
        append(tableSwitch);
    }

    private void genLookupswitch() {
        int bci = bci();
        Value value = frameState.ipop();
        BytecodeLookupSwitch ls = new BytecodeLookupSwitch(stream(), bci);
        int max = ls.numberOfCases();
        List<Instruction> list = new ArrayList<Instruction>(max + 1);
        List<Integer> offsetList = new ArrayList<Integer>(max + 1);
        int[] keys = new int[max];
        for (int i = 0; i < max; i++) {
            // add all successors to the successor list
            int offset = ls.offsetAt(i);
            list.add(null);
            offsetList.add(offset);
            keys[i] = ls.keyAt(i);
        }
        int offset = ls.defaultOffset();
        list.add(null);
        offsetList.add(offset);
        LookupSwitch lookupSwitch = new LookupSwitch(value, list, keys, graph);
        for (int i = 0; i < offsetList.size(); ++i) {
            lookupSwitch.setBlockSuccessor(i, createTargetAt(bci + offsetList.get(i), frameState));
        }
        append(lookupSwitch);
    }

    private Value appendConstant(CiConstant constant) {
        return append(new Constant(constant, graph));
    }

    private Value append(FixedNode fixed) {
        lastInstr.setNext(fixed);
        lastInstr = null;
        return fixed;
    }

    private Value append(Instruction x) {
        return appendWithBCI(x);
    }

    private Value append(Value v) {
        return v;
    }

    private Value appendWithBCI(Instruction x) {
        assert x.predecessors().size() == 0 : "instruction should not have been appended yet";
        assert lastInstr.next() == null : "cannot append instruction to instruction which isn't end (" + lastInstr + "->" + lastInstr.next() + ")";
        lastInstr.setNext(x);

        lastInstr = x;
        if (++stats.nodeCount >= GraalOptions.MaximumInstructionCount) {
            // bailout if we've exceeded the maximum inlining size
            throw new CiBailout("Method and/or inlining is too large");
        }

        return x;
    }

    private FixedNode createTargetAt(int bci, FrameStateAccess stateAfter) {
        return createTarget(blockFromBci[bci], stateAfter);
    }

    private FixedNode createTarget(Block block, FrameStateAccess stateAfter) {
        assert block != null && stateAfter != null;
        assert block.isLoopHeader || block.firstInstruction == null || block.firstInstruction.next() == null :
            "non-loop block must be iterated after all its predecessors. startBci=" + block.startBci + ", " + block.getClass().getSimpleName() + ", " + block.firstInstruction.next();

        if (block.isExceptionEntry) {
            assert stateAfter.stackSize() == 1;
        }

        if (block.firstInstruction == null) {
            if (block.isLoopHeader) {
                LoopBegin loopBegin = new LoopBegin(graph);
                LoopEnd loopEnd = new LoopEnd(graph);
                loopEnd.setLoopBegin(loopBegin);
                block.firstInstruction = loopBegin;
            } else {
                block.firstInstruction = new Placeholder(graph);
            }
        }
        mergeOrClone(block, stateAfter);
        addToWorkList(block);

        FixedNode result = null;
        if (block.firstInstruction instanceof LoopBegin && isVisited(block)) {
            result = ((LoopBegin) block.firstInstruction).loopEnd();
        } else {
            result = block.firstInstruction;
        }

        assert result instanceof Merge || result instanceof Placeholder : result;

        if (result instanceof Merge) {
            EndNode end = new EndNode(graph);
            //end.setNext(result);
            ((Merge) result).addEnd(end);
            result = end;
        }
        return result;
    }

    private Value synchronizedObject(FrameStateAccess state, RiMethod target) {
        if (isStatic(target.accessFlags())) {
            Constant classConstant = new Constant(target.holder().getEncoding(Representation.JavaClass), graph);
            return append(classConstant);
        } else {
            return state.localAt(0);
        }
    }

    private void iterateAllBlocks() {
        Block block;
        while ((block = removeFromWorkList()) != null) {

            // remove blocks that have no predecessors by the time it their bytecodes are parsed
            if (block.firstInstruction == null) {
                markVisited(block);
                continue;
            }

            if (!isVisited(block)) {
                markVisited(block);
                // now parse the block
                frameState.initializeFrom(((StateSplit) block.firstInstruction).stateAfter());
                lastInstr = block.firstInstruction;
                assert block.firstInstruction.next() == null : "instructions already appended at block " + block.blockID;

                if (block == returnBlock) {
                    createReturnBlock(block);
                } else if (block == unwindBlock) {
                    createUnwindBlock(block);
                } else if (block instanceof ExceptionBlock) {
                    createExceptionDispatch((ExceptionBlock) block);
                } else if (block instanceof DeoptBlock) {
                    createDeoptBlock((DeoptBlock) block);
                } else {
                    iterateBytecodesForBlock(block);
                }
            }
        }
        for (Block b : blocksVisited) {
            if (b.isLoopHeader) {
                LoopBegin begin = (LoopBegin) b.firstInstruction;
                LoopEnd end = begin.loopEnd();

//              This can happen with degenerated loops like this one:
//                for (;;) {
//                    try {
//                        break;
//                    } catch (UnresolvedException iioe) {
//                    }
//                }
                if (end.stateAfter() != null) {
                    begin.stateAfter().merge(begin, end.stateAfter());
                } else {
                    end.delete();
                    Merge merge = new Merge(graph);
                    for (int i = 0; i < begin.endCount(); ++i) {
                        merge.addEnd(begin.endAt(i));
                    }
                    merge.setNext(begin.next());
                    merge.setStateAfter(begin.stateAfter());
                    begin.replace(merge);
                }
            }
        }
    }

    private void createDeoptBlock(DeoptBlock block) {
<<<<<<< HEAD
//        Merge x = new Merge(graph);
//        x.setStateBefore(((StateSplit) block.firstInstruction).stateBefore());
//        append(x);
        storeResultGraph = false;
=======
>>>>>>> a68fede6
        append(new Deoptimize(DeoptAction.InvalidateReprofile, graph));
    }

    private void createUnwindBlock(Block block) {
        if (Modifier.isSynchronized(method.accessFlags())) {
            genMonitorExit(methodSynchronizedObject);
        }
        Unwind unwindNode = new Unwind(frameState.apop(), graph);
        graph.setUnwind(unwindNode);
        append(unwindNode);
    }

    private void createReturnBlock(Block block) {
        if (method.isConstructor() && method.holder().superType() == null) {
            callRegisterFinalizer();
        }
        CiKind returnKind = method.signature().returnKind().stackKind();
        Value x = returnKind == CiKind.Void ? null : frameState.pop(returnKind);
        assert frameState.stackSize() == 0;

        if (Modifier.isSynchronized(method.accessFlags())) {
            genMonitorExit(methodSynchronizedObject);
        }
        Return returnNode = new Return(x, graph);
        graph.setReturn(returnNode);
        append(returnNode);
    }

    private void createExceptionDispatch(ExceptionBlock block) {
        if (block.handler == null) {
            assert frameState.stackSize() == 1 : "only exception object expected on stack, actual size: " + frameState.stackSize();
            createUnwindBlock(block);
        } else {
            assert frameState.stackSize() == 1;

            Block nextBlock = block.next == null ? unwindBlock() : block.next;
            if (block.handler.catchType().isResolved()) {
                FixedNode catchSuccessor = createTarget(blockFromBci[block.handler.handlerBCI()], frameState);
                FixedNode nextDispatch = createTarget(nextBlock, frameState);
                append(new ExceptionDispatch(frameState.stackAt(0), catchSuccessor, nextDispatch, block.handler.catchType(), graph));
            } else {
                Deoptimize deopt = new Deoptimize(DeoptAction.InvalidateRecompile, graph);
                deopt.setMessage("unresolved " + block.handler.catchType().name());
                append(deopt);
                FixedNode nextDispatch = createTarget(nextBlock, frameState);
                appendGoto(nextDispatch);
            }
        }
    }

    private void appendGoto(FixedNode target) {
        if (lastInstr != null) {
            lastInstr.setNext(target);
        }
    }

    private void iterateBytecodesForBlock(Block block) {
        assert frameState != null;

        stream.setBCI(block.startBci);

        int endBCI = stream.endBCI();

        int bci = block.startBci;
        while (bci < endBCI) {
            Block nextBlock = blockFromBci[bci];
            if (nextBlock != null && nextBlock != block) {
                assert !nextBlock.isExceptionEntry;
                // we fell through to the next block, add a goto and break
                appendGoto(createTarget(nextBlock, frameState));
                break;
            }
            // read the opcode
            int opcode = stream.currentBC();
            traceState();
            traceInstruction(bci, opcode, bci == block.startBci);
            processBytecode(bci, opcode);

            if (lastInstr == null || IdentifyBlocksPhase.isBlockEnd(lastInstr) || lastInstr.next() != null) {
                break;
            }

            stream.next();
            bci = stream.currentBCI();
            if (lastInstr instanceof StateSplit) {
                StateSplit stateSplit = (StateSplit) lastInstr;
                if (stateSplit.stateAfter() == null && stateSplit.needsStateAfter()) {
                    stateSplit.setStateAfter(frameState.create(bci));
                }
            }
        }
    }

    private void traceState() {
        if (GraalOptions.TraceBytecodeParserLevel >= TRACELEVEL_STATE && !TTY.isSuppressed()) {
            log.println(String.format("|   state [nr locals = %d, stack depth = %d, method = %s]", frameState.localsSize(), frameState.stackSize(), method));
            for (int i = 0; i < frameState.localsSize(); ++i) {
                Value value = frameState.localAt(i);
                log.println(String.format("|   local[%d] = %-8s : %s", i, value == null ? "bogus" : value.kind.javaName, value));
            }
            for (int i = 0; i < frameState.stackSize(); ++i) {
                Value value = frameState.stackAt(i);
                log.println(String.format("|   stack[%d] = %-8s : %s", i, value == null ? "bogus" : value.kind.javaName, value));
            }
            for (int i = 0; i < frameState.locksSize(); ++i) {
                Value value = frameState.lockAt(i);
                log.println(String.format("|   lock[%d] = %-8s : %s", i, value == null ? "bogus" : value.kind.javaName, value));
            }
        }
    }

    private void processBytecode(int bci, int opcode) {
        int cpi;

        // Checkstyle: stop
        switch (opcode) {
            case NOP            : /* nothing to do */ break;
            case ACONST_NULL    : frameState.apush(appendConstant(CiConstant.NULL_OBJECT)); break;
            case ICONST_M1      : frameState.ipush(appendConstant(CiConstant.INT_MINUS_1)); break;
            case ICONST_0       : frameState.ipush(appendConstant(CiConstant.INT_0)); break;
            case ICONST_1       : frameState.ipush(appendConstant(CiConstant.INT_1)); break;
            case ICONST_2       : frameState.ipush(appendConstant(CiConstant.INT_2)); break;
            case ICONST_3       : frameState.ipush(appendConstant(CiConstant.INT_3)); break;
            case ICONST_4       : frameState.ipush(appendConstant(CiConstant.INT_4)); break;
            case ICONST_5       : frameState.ipush(appendConstant(CiConstant.INT_5)); break;
            case LCONST_0       : frameState.lpush(appendConstant(CiConstant.LONG_0)); break;
            case LCONST_1       : frameState.lpush(appendConstant(CiConstant.LONG_1)); break;
            case FCONST_0       : frameState.fpush(appendConstant(CiConstant.FLOAT_0)); break;
            case FCONST_1       : frameState.fpush(appendConstant(CiConstant.FLOAT_1)); break;
            case FCONST_2       : frameState.fpush(appendConstant(CiConstant.FLOAT_2)); break;
            case DCONST_0       : frameState.dpush(appendConstant(CiConstant.DOUBLE_0)); break;
            case DCONST_1       : frameState.dpush(appendConstant(CiConstant.DOUBLE_1)); break;
            case BIPUSH         : frameState.ipush(appendConstant(CiConstant.forInt(stream.readByte()))); break;
            case SIPUSH         : frameState.ipush(appendConstant(CiConstant.forInt(stream.readShort()))); break;
            case LDC            : // fall through
            case LDC_W          : // fall through
            case LDC2_W         : genLoadConstant(stream.readCPI()); break;
            case ILOAD          : loadLocal(stream.readLocalIndex(), CiKind.Int); break;
            case LLOAD          : loadLocal(stream.readLocalIndex(), CiKind.Long); break;
            case FLOAD          : loadLocal(stream.readLocalIndex(), CiKind.Float); break;
            case DLOAD          : loadLocal(stream.readLocalIndex(), CiKind.Double); break;
            case ALOAD          : loadLocal(stream.readLocalIndex(), CiKind.Object); break;
            case ILOAD_0        : // fall through
            case ILOAD_1        : // fall through
            case ILOAD_2        : // fall through
            case ILOAD_3        : loadLocal(opcode - ILOAD_0, CiKind.Int); break;
            case LLOAD_0        : // fall through
            case LLOAD_1        : // fall through
            case LLOAD_2        : // fall through
            case LLOAD_3        : loadLocal(opcode - LLOAD_0, CiKind.Long); break;
            case FLOAD_0        : // fall through
            case FLOAD_1        : // fall through
            case FLOAD_2        : // fall through
            case FLOAD_3        : loadLocal(opcode - FLOAD_0, CiKind.Float); break;
            case DLOAD_0        : // fall through
            case DLOAD_1        : // fall through
            case DLOAD_2        : // fall through
            case DLOAD_3        : loadLocal(opcode - DLOAD_0, CiKind.Double); break;
            case ALOAD_0        : // fall through
            case ALOAD_1        : // fall through
            case ALOAD_2        : // fall through
            case ALOAD_3        : loadLocal(opcode - ALOAD_0, CiKind.Object); break;
            case IALOAD         : genLoadIndexed(CiKind.Int   ); break;
            case LALOAD         : genLoadIndexed(CiKind.Long  ); break;
            case FALOAD         : genLoadIndexed(CiKind.Float ); break;
            case DALOAD         : genLoadIndexed(CiKind.Double); break;
            case AALOAD         : genLoadIndexed(CiKind.Object); break;
            case BALOAD         : genLoadIndexed(CiKind.Byte  ); break;
            case CALOAD         : genLoadIndexed(CiKind.Char  ); break;
            case SALOAD         : genLoadIndexed(CiKind.Short ); break;
            case ISTORE         : storeLocal(CiKind.Int, stream.readLocalIndex()); break;
            case LSTORE         : storeLocal(CiKind.Long, stream.readLocalIndex()); break;
            case FSTORE         : storeLocal(CiKind.Float, stream.readLocalIndex()); break;
            case DSTORE         : storeLocal(CiKind.Double, stream.readLocalIndex()); break;
            case ASTORE         : storeLocal(CiKind.Object, stream.readLocalIndex()); break;
            case ISTORE_0       : // fall through
            case ISTORE_1       : // fall through
            case ISTORE_2       : // fall through
            case ISTORE_3       : storeLocal(CiKind.Int, opcode - ISTORE_0); break;
            case LSTORE_0       : // fall through
            case LSTORE_1       : // fall through
            case LSTORE_2       : // fall through
            case LSTORE_3       : storeLocal(CiKind.Long, opcode - LSTORE_0); break;
            case FSTORE_0       : // fall through
            case FSTORE_1       : // fall through
            case FSTORE_2       : // fall through
            case FSTORE_3       : storeLocal(CiKind.Float, opcode - FSTORE_0); break;
            case DSTORE_0       : // fall through
            case DSTORE_1       : // fall through
            case DSTORE_2       : // fall through
            case DSTORE_3       : storeLocal(CiKind.Double, opcode - DSTORE_0); break;
            case ASTORE_0       : // fall through
            case ASTORE_1       : // fall through
            case ASTORE_2       : // fall through
            case ASTORE_3       : storeLocal(CiKind.Object, opcode - ASTORE_0); break;
            case IASTORE        : genStoreIndexed(CiKind.Int   ); break;
            case LASTORE        : genStoreIndexed(CiKind.Long  ); break;
            case FASTORE        : genStoreIndexed(CiKind.Float ); break;
            case DASTORE        : genStoreIndexed(CiKind.Double); break;
            case AASTORE        : genStoreIndexed(CiKind.Object); break;
            case BASTORE        : genStoreIndexed(CiKind.Byte  ); break;
            case CASTORE        : genStoreIndexed(CiKind.Char  ); break;
            case SASTORE        : genStoreIndexed(CiKind.Short ); break;
            case POP            : // fall through
            case POP2           : // fall through
            case DUP            : // fall through
            case DUP_X1         : // fall through
            case DUP_X2         : // fall through
            case DUP2           : // fall through
            case DUP2_X1        : // fall through
            case DUP2_X2        : // fall through
            case SWAP           : stackOp(opcode); break;
            case IADD           : // fall through
            case ISUB           : // fall through
            case IMUL           : genArithmeticOp(CiKind.Int, opcode); break;
            case IDIV           : // fall through
            case IREM           : genArithmeticOp(CiKind.Int, opcode, true); break;
            case LADD           : // fall through
            case LSUB           : // fall through
            case LMUL           : genArithmeticOp(CiKind.Long, opcode); break;
            case LDIV           : // fall through
            case LREM           : genArithmeticOp(CiKind.Long, opcode, true); break;
            case FADD           : // fall through
            case FSUB           : // fall through
            case FMUL           : // fall through
            case FDIV           : // fall through
            case FREM           : genArithmeticOp(CiKind.Float, opcode); break;
            case DADD           : // fall through
            case DSUB           : // fall through
            case DMUL           : // fall through
            case DDIV           : // fall through
            case DREM           : genArithmeticOp(CiKind.Double, opcode); break;
            case INEG           : genNegateOp(CiKind.Int); break;
            case LNEG           : genNegateOp(CiKind.Long); break;
            case FNEG           : genNegateOp(CiKind.Float); break;
            case DNEG           : genNegateOp(CiKind.Double); break;
            case ISHL           : // fall through
            case ISHR           : // fall through
            case IUSHR          : genShiftOp(CiKind.Int, opcode); break;
            case IAND           : // fall through
            case IOR            : // fall through
            case IXOR           : genLogicOp(CiKind.Int, opcode); break;
            case LSHL           : // fall through
            case LSHR           : // fall through
            case LUSHR          : genShiftOp(CiKind.Long, opcode); break;
            case LAND           : // fall through
            case LOR            : // fall through
            case LXOR           : genLogicOp(CiKind.Long, opcode); break;
            case IINC           : genIncrement(); break;
            case I2L            : genConvert(opcode, CiKind.Int   , CiKind.Long  ); break;
            case I2F            : genConvert(opcode, CiKind.Int   , CiKind.Float ); break;
            case I2D            : genConvert(opcode, CiKind.Int   , CiKind.Double); break;
            case L2I            : genConvert(opcode, CiKind.Long  , CiKind.Int   ); break;
            case L2F            : genConvert(opcode, CiKind.Long  , CiKind.Float ); break;
            case L2D            : genConvert(opcode, CiKind.Long  , CiKind.Double); break;
            case F2I            : genConvert(opcode, CiKind.Float , CiKind.Int   ); break;
            case F2L            : genConvert(opcode, CiKind.Float , CiKind.Long  ); break;
            case F2D            : genConvert(opcode, CiKind.Float , CiKind.Double); break;
            case D2I            : genConvert(opcode, CiKind.Double, CiKind.Int   ); break;
            case D2L            : genConvert(opcode, CiKind.Double, CiKind.Long  ); break;
            case D2F            : genConvert(opcode, CiKind.Double, CiKind.Float ); break;
            case I2B            : genConvert(opcode, CiKind.Int   , CiKind.Byte  ); break;
            case I2C            : genConvert(opcode, CiKind.Int   , CiKind.Char  ); break;
            case I2S            : genConvert(opcode, CiKind.Int   , CiKind.Short ); break;
            case LCMP           : genCompareOp(CiKind.Long, opcode, CiKind.Int); break;
            case FCMPL          : genCompareOp(CiKind.Float, opcode, CiKind.Int); break;
            case FCMPG          : genCompareOp(CiKind.Float, opcode, CiKind.Int); break;
            case DCMPL          : genCompareOp(CiKind.Double, opcode, CiKind.Int); break;
            case DCMPG          : genCompareOp(CiKind.Double, opcode, CiKind.Int); break;
            case IFEQ           : genIfZero(Condition.EQ); break;
            case IFNE           : genIfZero(Condition.NE); break;
            case IFLT           : genIfZero(Condition.LT); break;
            case IFGE           : genIfZero(Condition.GE); break;
            case IFGT           : genIfZero(Condition.GT); break;
            case IFLE           : genIfZero(Condition.LE); break;
            case IF_ICMPEQ      : genIfSame(CiKind.Int, Condition.EQ); break;
            case IF_ICMPNE      : genIfSame(CiKind.Int, Condition.NE); break;
            case IF_ICMPLT      : genIfSame(CiKind.Int, Condition.LT); break;
            case IF_ICMPGE      : genIfSame(CiKind.Int, Condition.GE); break;
            case IF_ICMPGT      : genIfSame(CiKind.Int, Condition.GT); break;
            case IF_ICMPLE      : genIfSame(CiKind.Int, Condition.LE); break;
            case IF_ACMPEQ      : genIfSame(frameState.peekKind(), Condition.EQ); break;
            case IF_ACMPNE      : genIfSame(frameState.peekKind(), Condition.NE); break;
            case GOTO           : genGoto(stream.currentBCI(), stream.readBranchDest()); break;
            case JSR            : genJsr(stream.readBranchDest()); break;
            case RET            : genRet(stream.readLocalIndex()); break;
            case TABLESWITCH    : genTableswitch(); break;
            case LOOKUPSWITCH   : genLookupswitch(); break;
            case IRETURN        : genReturn(frameState.ipop()); break;
            case LRETURN        : genReturn(frameState.lpop()); break;
            case FRETURN        : genReturn(frameState.fpop()); break;
            case DRETURN        : genReturn(frameState.dpop()); break;
            case ARETURN        : genReturn(frameState.apop()); break;
            case RETURN         : genReturn(null  ); break;
            case GETSTATIC      : cpi = stream.readCPI(); genGetStatic(cpi, constantPool.lookupField(cpi, opcode)); break;
            case PUTSTATIC      : cpi = stream.readCPI(); genPutStatic(cpi, constantPool.lookupField(cpi, opcode)); break;
            case GETFIELD       : cpi = stream.readCPI(); genGetField(cpi, constantPool.lookupField(cpi, opcode)); break;
            case PUTFIELD       : cpi = stream.readCPI(); genPutField(cpi, constantPool.lookupField(cpi, opcode)); break;
            case INVOKEVIRTUAL  : cpi = stream.readCPI(); genInvokeVirtual(constantPool.lookupMethod(cpi, opcode), cpi, constantPool); break;
            case INVOKESPECIAL  : cpi = stream.readCPI(); genInvokeSpecial(constantPool.lookupMethod(cpi, opcode), null, cpi, constantPool); break;
            case INVOKESTATIC   : cpi = stream.readCPI(); genInvokeStatic(constantPool.lookupMethod(cpi, opcode), cpi, constantPool); break;
            case INVOKEINTERFACE: cpi = stream.readCPI(); genInvokeInterface(constantPool.lookupMethod(cpi, opcode), cpi, constantPool); break;
            case NEW            : genNewInstance(stream.readCPI()); break;
            case NEWARRAY       : genNewTypeArray(stream.readLocalIndex()); break;
            case ANEWARRAY      : genNewObjectArray(stream.readCPI()); break;
            case ARRAYLENGTH    : genArrayLength(); break;
            case ATHROW         : genThrow(stream.currentBCI()); break;
            case CHECKCAST      : genCheckCast(); break;
            case INSTANCEOF     : genInstanceOf(); break;
            case MONITORENTER   : genMonitorEnter(frameState.apop(), stream.currentBCI()); break;
            case MONITOREXIT    : genMonitorExit(frameState.apop()); break;
            case MULTIANEWARRAY : genNewMultiArray(stream.readCPI()); break;
            case IFNULL         : genIfNull(Condition.EQ); break;
            case IFNONNULL      : genIfNull(Condition.NE); break;
            case GOTO_W         : genGoto(stream.currentBCI(), stream.readFarBranchDest()); break;
            case JSR_W          : genJsr(stream.readFarBranchDest()); break;
            case BREAKPOINT:
                throw new CiBailout("concurrent setting of breakpoint");
            default:
                throw new CiBailout("Unsupported opcode " + opcode + " (" + nameOf(opcode) + ") [bci=" + bci + "]");
        }
        // Checkstyle: resume
    }

    private void traceInstruction(int bci, int opcode, boolean blockStart) {
        if (GraalOptions.TraceBytecodeParserLevel >= TRACELEVEL_INSTRUCTIONS && !TTY.isSuppressed()) {
            StringBuilder sb = new StringBuilder(40);
            sb.append(blockStart ? '+' : '|');
            if (bci < 10) {
                sb.append("  ");
            } else if (bci < 100) {
                sb.append(' ');
            }
            sb.append(bci).append(": ").append(Bytecodes.nameOf(opcode));
            for (int i = bci + 1; i < stream.nextBCI(); ++i) {
                sb.append(' ').append(stream.readUByte(i));
            }
            log.println(sb.toString());
        }
    }

    private void genArrayLength() {
        frameState.ipush(append(new ArrayLength(frameState.apop(), graph)));
    }

    /**
     * Adds a block to the worklist, if it is not already in the worklist.
     * This method will keep the worklist topologically stored (i.e. the lower
     * DFNs are earlier in the list).
     * @param block the block to add to the work list
     */
    private void addToWorkList(Block block) {
        if (!isOnWorkList(block)) {
            markOnWorkList(block);
            sortIntoWorkList(block);
        }
    }

    private void sortIntoWorkList(Block top) {
        workList.offer(top);
    }

    /**
     * Removes the next block from the worklist. The list is sorted topologically, so the
     * block with the lowest depth first number in the list will be removed and returned.
     * @return the next block from the worklist; {@code null} if there are no blocks
     * in the worklist
     */
    private Block removeFromWorkList() {
        return workList.poll();
    }
}<|MERGE_RESOLUTION|>--- conflicted
+++ resolved
@@ -1264,13 +1264,7 @@
     }
 
     private void createDeoptBlock(DeoptBlock block) {
-<<<<<<< HEAD
-//        Merge x = new Merge(graph);
-//        x.setStateBefore(((StateSplit) block.firstInstruction).stateBefore());
-//        append(x);
         storeResultGraph = false;
-=======
->>>>>>> a68fede6
         append(new Deoptimize(DeoptAction.InvalidateReprofile, graph));
     }
 
@@ -1323,8 +1317,8 @@
 
     private void appendGoto(FixedNode target) {
         if (lastInstr != null) {
-            lastInstr.setNext(target);
-        }
+        lastInstr.setNext(target);
+    }
     }
 
     private void iterateBytecodesForBlock(Block block) {
