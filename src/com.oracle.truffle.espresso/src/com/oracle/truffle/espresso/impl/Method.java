--- conflicted
+++ resolved
@@ -38,11 +38,7 @@
 
 import java.lang.reflect.Modifier;
 import java.util.ArrayList;
-<<<<<<< HEAD
 import java.util.Arrays;
-import java.util.function.Function;
-=======
->>>>>>> 25815f1e
 
 import com.oracle.truffle.api.Assumption;
 import com.oracle.truffle.api.CallTarget;
@@ -880,7 +876,6 @@
         }
     }
 
-<<<<<<< HEAD
     public int getCatchLocation(int bci, StaticObject ex) {
         ExceptionHandler[] handlers = getExceptionHandlers();
         ExceptionHandler resolved = null;
@@ -902,7 +897,8 @@
         } else {
             return -1;
         }
-=======
+    }
+
     // Spawns a placeholder method for MH intrinsics
     public Method createIntrinsic(Symbol<Signature> polymorphicRawSignature) {
         assert isMethodHandleIntrinsic();
@@ -928,7 +924,6 @@
         result.callTarget = Truffle.getRuntime().createCallTarget(rootNode);
 
         return result;
->>>>>>> 25815f1e
     }
 
     // region jdwp-specific
@@ -1042,7 +1037,7 @@
             }
             MethodBreakpoint[] temp = new MethodBreakpoint[infos.length - 1];
             for (int i = 0; i < temp.length; i++) {
-                temp[i] = i < removeIndex ? infos[i] : infos[i +1];
+                temp[i] = i < removeIndex ? infos[i] : infos[i + 1];
             }
             infos = temp;
         }
