/*
 * Copyright (c) 2019, 2019, Oracle and/or its affiliates. All rights reserved.
 * DO NOT ALTER OR REMOVE COPYRIGHT NOTICES OR THIS FILE HEADER.
 *
 * This code is free software; you can redistribute it and/or modify it
 * under the terms of the GNU General Public License version 2 only, as
 * published by the Free Software Foundation.
 *
 * This code is distributed in the hope that it will be useful, but WITHOUT
 * ANY WARRANTY; without even the implied warranty of MERCHANTABILITY or
 * FITNESS FOR A PARTICULAR PURPOSE.  See the GNU General Public License
 * version 2 for more details (a copy is included in the LICENSE file that
 * accompanied this code).
 *
 * You should have received a copy of the GNU General Public License version
 * 2 along with this work; if not, write to the Free Software Foundation,
 * Inc., 51 Franklin St, Fifth Floor, Boston, MA 02110-1301 USA.
 *
 * Please contact Oracle, 500 Oracle Parkway, Redwood Shores, CA 94065 USA
 * or visit www.oracle.com if you need additional information or have any
 * questions.
 */
package com.oracle.truffle.espresso.substitutions;

<<<<<<< HEAD
import java.lang.reflect.InvocationTargetException;

=======
import com.oracle.truffle.api.CompilerDirectives.TruffleBoundary;
import com.oracle.truffle.espresso.EspressoLanguage;
>>>>>>> b373f364
import com.oracle.truffle.espresso.descriptors.Signatures;
import com.oracle.truffle.espresso.descriptors.Symbol;
import com.oracle.truffle.espresso.descriptors.Symbol.Name;
import com.oracle.truffle.espresso.descriptors.Symbol.Type;
import com.oracle.truffle.espresso.impl.Klass;
import com.oracle.truffle.espresso.impl.Method;
import com.oracle.truffle.espresso.impl.ObjectKlass;
import com.oracle.truffle.espresso.meta.JavaKind;
import com.oracle.truffle.espresso.meta.Meta;
import com.oracle.truffle.espresso.runtime.EspressoException;
import com.oracle.truffle.espresso.runtime.StaticObject;

/**
 * This substitution is merely for performance reasons, to avoid the deep-dive to native. libjava
 * hardwires {@link #invoke0} to JVM_InvokeMethod in libjvm.
 */
@EspressoSubstitutions
public final class Target_sun_reflect_NativeMethodAccessorImpl {

    /**
     * Checks argument for reflection, checking type matches and widening for primitives. Throws
     * guest IllegalArgumentException if any of the arguments does not match.
     */
    public static Object checkAndWiden(Meta meta, StaticObject arg, Klass targetKlass) {
        if (targetKlass.isPrimitive()) {
            if (StaticObject.isNull(arg)) {
                throw Meta.throwExceptionWithMessage(meta.java_lang_IllegalArgumentException, "argument type mismatch");
            }
            Klass argKlass = arg.getKlass();
            switch (targetKlass.getJavaKind()) {
                case Boolean:
                    if (argKlass == meta.java_lang_Boolean) {
                        return meta.unboxBoolean(arg);
                    }
                    break; // fail

                case Byte:
                    if (argKlass == meta.java_lang_Byte) {
                        return meta.unboxByte(arg);
                    }
                    break; // fail

                case Char:
                    if (argKlass == meta.java_lang_Character) {
                        return meta.unboxCharacter(arg);
                    }
                    break; // fail

                case Short:
                    if (argKlass == meta.java_lang_Short) {
                        return meta.unboxShort(arg);
                    }
                    if (argKlass == meta.java_lang_Byte) {
                        return (short) meta.unboxByte(arg);
                    }
                    break; // fail

                case Int:
                    if (argKlass == meta.java_lang_Integer) {
                        return meta.unboxInteger(arg);
                    }
                    if (argKlass == meta.java_lang_Byte) {
                        return (int) meta.unboxByte(arg);
                    }
                    if (argKlass == meta.java_lang_Character) {
                        return (int) meta.unboxCharacter(arg);
                    }
                    if (argKlass == meta.java_lang_Short) {
                        return (int) meta.unboxShort(arg);
                    }
                    break; // fail

                case Float:
                    if (argKlass == meta.java_lang_Float) {
                        return meta.unboxFloat(arg);
                    }
                    if (argKlass == meta.java_lang_Byte) {
                        return (float) meta.unboxByte(arg);
                    }
                    if (argKlass == meta.java_lang_Character) {
                        return (float) meta.unboxCharacter(arg);
                    }
                    if (argKlass == meta.java_lang_Short) {
                        return (float) meta.unboxShort(arg);
                    }
                    if (argKlass == meta.java_lang_Integer) {
                        return (float) meta.unboxInteger(arg);
                    }
                    if (argKlass == meta.java_lang_Long) {
                        return (float) meta.unboxLong(arg);
                    }
                    break; // fail

                case Long:
                    if (argKlass == meta.java_lang_Long) {
                        return meta.unboxLong(arg);
                    }
                    if (argKlass == meta.java_lang_Integer) {
                        return (long) meta.unboxInteger(arg);
                    }
                    if (argKlass == meta.java_lang_Byte) {
                        return (long) meta.unboxByte(arg);
                    }
                    if (argKlass == meta.java_lang_Character) {
                        return (long) meta.unboxCharacter(arg);
                    }
                    if (argKlass == meta.java_lang_Short) {
                        return (long) meta.unboxShort(arg);
                    }
                    break; // fail

                case Double:
                    if (argKlass == meta.java_lang_Double) {
                        return meta.unboxDouble(arg);
                    }
                    if (argKlass == meta.java_lang_Float) {
                        return (double) meta.unboxFloat(arg);
                    }
                    if (argKlass == meta.java_lang_Integer) {
                        return (double) meta.unboxInteger(arg);
                    }
                    if (argKlass == meta.java_lang_Byte) {
                        return (double) meta.unboxByte(arg);
                    }
                    if (argKlass == meta.java_lang_Character) {
                        return (double) meta.unboxCharacter(arg);
                    }
                    if (argKlass == meta.java_lang_Short) {
                        return (double) meta.unboxShort(arg);
                    }
                    if (argKlass == meta.java_lang_Long) {
                        return (double) meta.unboxLong(arg);
                    }
                    break; // fail
            }
            throw Meta.throwExceptionWithMessage(meta.java_lang_IllegalArgumentException, "argument type mismatch");
        } else {
            if (StaticObject.notNull(arg) && !targetKlass.isAssignableFrom(arg.getKlass())) {
                throw Meta.throwExceptionWithMessage(meta.java_lang_IllegalArgumentException, "argument type mismatch");
            }
            return arg;
        }
    }

    /**
     * Invokes the underlying method represented by this {@code Method} object, on the specified
     * object with the specified parameters. Individual parameters are automatically unwrapped to
     * match primitive formal parameters, and both primitive and reference parameters are subject to
     * method invocation conversions as necessary.
     *
     * <p>
     * If the underlying method is static, then the specified {@code receiver} argument is ignored.
     * It may be null.
     *
     * <p>
     * If the number of formal parameters required by the underlying method is 0, the supplied
     * {@code args} array may be of length 0 or null.
     *
     * <p>
     * If the underlying method is an instance method, it is invoked using dynamic method lookup as
     * documented in The Java Language Specification, Second Edition, section 15.12.4.4; in
     * particular, overriding based on the runtime type of the target object will occur.
     *
     * <p>
     * If the underlying method is static, the class that declared the method is initialized if it
     * has not already been initialized.
     *
     * <p>
     * If the method completes normally, the value it returns is returned to the caller of invoke;
     * if the value has a primitive type, it is first appropriately wrapped in an object. However,
     * if the value has the type of an array of a primitive type, the elements of the array are
     * <i>not</i> wrapped in objects; in other words, an array of primitive type is returned. If the
     * underlying method return type is void, the invocation returns null.
     *
     * @param receiver the object the underlying method is invoked from
     * @param args the arguments used for the method call
     * @return the result of dispatching the method represented by this object on {@code receiver}
     *         with parameters {@code args}
     *
     *         IllegalAccessException if this {@code Method} object is enforcing Java language
     *         access control and the underlying method is inaccessible.
     *
     *
     *         IllegalArgumentException if the method is an instance method and the specified object
     *         argument is not an instance of the class or interface declaring the underlying method
     *         (or of a subclass or implementor thereof); if the number of actual and formal
     *         parameters differ; if an unwrapping conversion for primitive arguments fails; or if,
     *         after possible unwrapping, a parameter value cannot be converted to the corresponding
     *         formal parameter type by a method invocation conversion. // @exception
     *         InvocationTargetException if the underlying method throws an exception.
     *
     * 
     *         NullPointerException if the specified object is null and the method is an instance
     *         method. exception ExceptionInInitializerError if the initialization provoked by this
     *         method fails.
     */
    @TruffleBoundary
    @Substitution
    public static @Host(Object.class) StaticObject invoke0(@Host(java.lang.reflect.Method.class) StaticObject guestMethod, @Host(Object.class) StaticObject receiver,
<<<<<<< HEAD
                    @Host(Object[].class) StaticObject args, @InjectMeta Meta meta) {
=======
                    @Host(Object[].class) StaticObject args) {
        // TODO(tg): inject meta
        Meta meta = EspressoLanguage.getCurrentContext().getMeta();
>>>>>>> b373f364
        StaticObject curMethod = guestMethod;

        Method reflectedMethod = null;
        while (reflectedMethod == null) {
            reflectedMethod = (Method) curMethod.getHiddenField(meta.HIDDEN_METHOD_KEY);
            if (reflectedMethod == null) {
                curMethod = (StaticObject) meta.java_lang_reflect_Method_root.get(curMethod);
            }
        }

        Klass klass = ((StaticObject) meta.java_lang_reflect_Method_clazz.get(guestMethod)).getMirrorKlass();

        if (klass == meta.java_lang_invoke_MethodHandle && (reflectedMethod.getName() == Name.invoke || reflectedMethod.getName() == Name.invokeExact)) {
            StaticObject cause = Meta.initExceptionWithMessage(meta.java_lang_UnsupportedOperationException, "Cannot reflectively invoke MethodHandle.{invoke,invokeExact}");
            StaticObject invocationTargetException = Meta.initExceptionWithCause(meta.java_lang_reflect_InvocationTargetException, cause);
            throw Meta.throwException(invocationTargetException);
        }

        StaticObject parameterTypes = (StaticObject) meta.java_lang_reflect_Method_parameterTypes.get(guestMethod);
        // System.err.println(EspressoOptions.INCEPTION_NAME + " Reflective method for " +
        // reflectedMethod.getName());
        StaticObject result = callMethodReflectively(meta, receiver, args, reflectedMethod, klass, parameterTypes);
        // System.err.println(EspressoOptions.INCEPTION_NAME + " DONE Reflective method for " +
        // reflectedMethod.getName());
        return result;
    }

    public static @Host(Object.class) StaticObject callMethodReflectively(Meta meta, @Host(Object.class) StaticObject receiver, @Host(Object[].class) StaticObject args, Method reflectedMethod,
                    Klass klass, @Host(Class[].class) StaticObject parameterTypes) {
        // Klass should be initialized if method is static, and could be delayed until method
        // invocation, according to specs. However, JCK tests that it is indeed always initialized
        // before doing anything, even if the method to be invoked is from another class.
        klass.safeInitialize();

        Method method;      // actual method to invoke
        Klass targetKlass;  // target klass, receiver's klass for non-static

        if (reflectedMethod.isStatic()) {
            // Ignore receiver argument;.
            method = reflectedMethod;
            targetKlass = klass;
        } else {
            if (StaticObject.isNull(receiver)) {
                throw meta.throwNullPointerException();
            }

            // Check class of receiver against class declaring method.
            if (!klass.isAssignableFrom(receiver.getKlass())) {
                throw Meta.throwExceptionWithMessage(meta.java_lang_IllegalArgumentException, "object is not an instance of declaring class");
            }

            // target klass is receiver's klass
            targetKlass = receiver.getKlass();
            // no need to resolve if method is private or <init>
            if (reflectedMethod.isPrivate() || Name._init_.equals(reflectedMethod.getName())) {
                method = reflectedMethod;
            } else {
                // resolve based on the receiver
                if (reflectedMethod.getDeclaringKlass().isInterface()) {
                    // resolve interface call
                    // Match resolution errors with those thrown due to reflection inlining
                    // Linktime resolution & IllegalAccessCheck already done by Class.getMethod()
                    method = reflectedMethod;
                    assert targetKlass instanceof ObjectKlass;
                    method = ((ObjectKlass) targetKlass).itableLookup(method.getDeclaringKlass(), method.getITableIndex());
                    if (method != null) {
                        // Check for abstract methods as well
                        if (!method.hasCode()) {
                            // new default: 65315
                            throw Meta.throwExceptionWithCause(meta.java_lang_reflect_InvocationTargetException, Meta.initException(meta.java_lang_AbstractMethodError));
                        }
                    }
                } else {
                    // if the method can be overridden, we resolve using the vtable index.
                    method = reflectedMethod;
                    // VTable is live, use it
                    method = targetKlass.vtableLookup(method.getVTableIndex());
                    if (method != null) {
                        // Check for abstract methods as well
                        if (method.isAbstract()) {
                            // new default: 65315
                            throw Meta.throwExceptionWithCause(meta.java_lang_reflect_InvocationTargetException, Meta.initException(meta.java_lang_AbstractMethodError));
                        }
                    }
                }
            }
        }

        // Comment from HotSpot:
        // I believe this is a ShouldNotGetHere case which requires
        // an internal vtable bug. If you ever get this please let Karen know.
        if (method == null) {
            throw Meta.throwExceptionWithMessage(meta.java_lang_NoSuchMethodError, "please let Karen know");
        }

        int argsLen = StaticObject.isNull(args) ? 0 : args.length();
        final Symbol<Type>[] signature = method.getParsedSignature();

        // Check number of arguments.
        if (Signatures.parameterCount(signature, false) != argsLen) {
            throw Meta.throwExceptionWithMessage(meta.java_lang_IllegalArgumentException, "wrong number of arguments!");
        }

        Object[] adjustedArgs = new Object[argsLen];
        for (int i = 0; i < argsLen; ++i) {
            StaticObject arg = args.get(i);
            StaticObject paramTypeMirror = parameterTypes.get(i);
            Klass paramKlass = paramTypeMirror.getMirrorKlass();
            // Throws guest IllegallArgumentException if the parameter cannot be casted or widened.
            adjustedArgs[i] = checkAndWiden(meta, arg, paramKlass);
        }

        Object result;
        try {
            result = method.invokeDirect(receiver, adjustedArgs);
        } catch (EspressoException e) {
            throw Meta.throwExceptionWithCause(meta.java_lang_reflect_InvocationTargetException, e.getExceptionObject());
        }

        if (reflectedMethod.getReturnKind() == JavaKind.Void) {
            return StaticObject.NULL;
        }
        if (reflectedMethod.getReturnKind().isPrimitive()) {
            return Meta.box(meta, result);
        }

        // Result is not void nor primitive, pass through.
        return (StaticObject) result;
    }

}<|MERGE_RESOLUTION|>--- conflicted
+++ resolved
@@ -22,13 +22,8 @@
  */
 package com.oracle.truffle.espresso.substitutions;
 
-<<<<<<< HEAD
 import java.lang.reflect.InvocationTargetException;
 
-=======
-import com.oracle.truffle.api.CompilerDirectives.TruffleBoundary;
-import com.oracle.truffle.espresso.EspressoLanguage;
->>>>>>> b373f364
 import com.oracle.truffle.espresso.descriptors.Signatures;
 import com.oracle.truffle.espresso.descriptors.Symbol;
 import com.oracle.truffle.espresso.descriptors.Symbol.Name;
@@ -225,16 +220,9 @@
      *         method. exception ExceptionInInitializerError if the initialization provoked by this
      *         method fails.
      */
-    @TruffleBoundary
     @Substitution
     public static @Host(Object.class) StaticObject invoke0(@Host(java.lang.reflect.Method.class) StaticObject guestMethod, @Host(Object.class) StaticObject receiver,
-<<<<<<< HEAD
                     @Host(Object[].class) StaticObject args, @InjectMeta Meta meta) {
-=======
-                    @Host(Object[].class) StaticObject args) {
-        // TODO(tg): inject meta
-        Meta meta = EspressoLanguage.getCurrentContext().getMeta();
->>>>>>> b373f364
         StaticObject curMethod = guestMethod;
 
         Method reflectedMethod = null;
